--- conflicted
+++ resolved
@@ -16,9 +16,4 @@
 sequencer_batch_duration: 5
 simple_partitioning {
     num_records: 0
-}
-<<<<<<< HEAD
-disabled_events: ALL
-=======
-sample_rate: 100
->>>>>>> 44435ad6
+}