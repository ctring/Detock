protocol: "tcp"
replicas: {
    addresses: "192.168.2.11",
    addresses: "192.168.2.12",
}
replicas: {
    addresses: "192.168.2.13",
    addresses: "192.168.2.14",
}
broker_ports: 2021
server_port: 2023
sequencer_port: 2024
forwarder_port: 2025
num_partitions: 2
num_workers: 3
sequencer_batch_duration: 5
simple_partitioning {
<<<<<<< HEAD
    num_records: 0
}
=======
    num_records: 1000
    record_size_bytes: 10
}
sample_rate: 10
>>>>>>> 9c825017
<|MERGE_RESOLUTION|>--- conflicted
+++ resolved
@@ -15,12 +15,6 @@
 num_workers: 3
 sequencer_batch_duration: 5
 simple_partitioning {
-<<<<<<< HEAD
-    num_records: 0
-}
-=======
     num_records: 1000
     record_size_bytes: 10
-}
-sample_rate: 10
->>>>>>> 9c825017
+}