--- conflicted
+++ resolved
@@ -25,13 +25,8 @@
 class BrokerThread : public Module {
  public:
   BrokerThread(const shared_ptr<zmq::context_t>& context, const string& internal_endpoint,
-<<<<<<< HEAD
                const string& external_endpoint, const vector<Broker::ChannelOption>& channels, int recv_retries_start_,
-               std::chrono::milliseconds poll_timeout_ms)
-=======
-               const string& external_endpoint, const vector<pair<Channel, bool>>& channels, int recv_retries_start_,
                std::chrono::milliseconds poll_timeout_ms, int rcvbuf)
->>>>>>> 682dccb3
       : external_socket_(*context, ZMQ_PULL),
         internal_socket_(*context, ZMQ_PULL),
         internal_endpoint_(internal_endpoint),
