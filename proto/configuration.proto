syntax = "proto3";

import "proto/modules.proto";
import "proto/transaction.proto";

package slog.internal;

message Replica {
    // List of all machine addresses in the system.
    // This list must have the size equal to number of partitions
    // If protocol is "tcp", these are IP addresses.
    // If protocol is "icp", these are filesystem paths.
    repeated bytes addresses = 1;
    // List of machines used for benchmarking. This field is only used by the admin tool
    repeated bytes client_addresses = 2;
}

message ReplicationDelayExperiment {
    // Percent of batches that are delayed
    uint32 delay_pct = 1;
    // Average duration of delay in milliseconds
    uint32 delay_amount_ms = 2;
}

/**
 * With hash partitioning, each key is interpreted as a byte string.
 * The keys are distributed to the partitions based on their
 * hash values.
 * Initial data can be loaded from an external file.
 */
message HashPartitioning {
    // Number of prefix bytes of a key to use for partitioning
    uint32 partition_key_num_bytes = 1;
}

/**
 * With simple partitioning, each key is assumed to be a number.
 * The keys are distributed to the partitions based on key values
 * modulo the number of partitions. 
 * Initial data cannot be loaded from an external file but can be
 * generated at startup. The following is an example of home and partition
 * assignment of the generated data with 3 partitions and 4 regions.
 *
 *        home | 0  1  2  3  0  1  2  3  0  ...
 * ------------|-------------------------------
 * partition 0 | 0  3  6  9  12 15 18 21 24 ...
 * partition 1 | 1  4  7  10 13 16 19 22 25 ...
 * partition 2 | 2  5  8  11 14 17 20 23 26 ...
 * ------------|-------------------------------
 *             |            keys            
 */
message SimplePartitioning {
    // Number of records to generate
    uint64 num_records = 1;
    // Size of a generated record in bytes
    uint32 record_size_bytes = 2;
}

message CpuPinning {
    ModuleId module = 1;
    uint32 cpu = 2;
}

message MetricOptions {
    uint32 txn_events_sample = 1;
    uint32 deadlock_resolver_runs_sample = 2;
    uint32 deadlock_resolver_deadlocks_sample = 3;
    bool deadlock_resolver_deadlock_details = 4;
    uint32 forw_sequ_latency_sample = 5;
    uint32 clock_sync_sample = 6;
    bool interleaver_logs = 7;
}

enum Commands {
    NOOP = 0;
    DUMMY = 1;
    KEY_VALUE = 2;
}

/**
 * The schema of a configuration file.
 */
message Configuration {
    // Protocol for the zmq sockets in the broker. Use "tcp" for
    // normal running and "icp" for unit and integration tests
    bytes protocol = 1;
    // Replica groups. Each group has a list of machine addresses
    // with the size equal to number of partitions
    repeated Replica replicas = 2;
    // Port for the zmq sockets in the broker. Each value will create a new broker thread
    repeated uint32 broker_ports = 3;
    // Port for the server
    uint32 server_port = 4;
    // Port for the forwarder
    uint32 forwarder_port = 5;
    // Port for the sequencer
    uint32 sequencer_port = 6;
    // Port for clock synchronizer. Set to 0 to disable clock synchronization
    uint32 clock_synchronizer_port = 7;
    // Number of partitions per replica
    uint32 num_partitions = 8;
    // Partitioning scheme
    oneof partitioning {
        HashPartitioning hash_partitioning = 9;
        SimplePartitioning simple_partitioning = 10;
    }
    // Number of worker threads for processing the transactions
    uint32 num_workers = 11;
    // How long the forwarder waits for batching
    uint64 forwarder_batch_duration = 12;
    // Maximum number of txns in a forwarder batch. Set to 0 for unlimited batch size
    int32 forwarder_max_batch_size = 13;
    // How long the sequencer waits for batching
    uint64 sequencer_batch_duration = 14;
    // Maximum number of txns in a sequencer batch. Set to 0 for unlimited batch size
    int32 sequencer_max_batch_size = 15;
    // Number of replicas that need to be synchronously replicated to
    uint32 replication_factor = 16;
    // Order of replicas for synchronous replication. This is a list of strings each of which corresponds
    // to a replica. Each string is an ordered comma-separated list of replica ids that the current replica
    // will synchronously replicate to based on replication order. The current replica will be ignored if exists
    // in the list. For example, ['1,2', '2,1,0', ''] means that, with a replication factor of 3, replica 0 will
    // synchronously replicate to 1 and 2, replica 1 will replicate to 2 and 0, and replica 2 will not synchronously
    // replicate to anywhere.
    repeated bytes replication_order = 17;
    // Replication of txn batches will be delayed to simulate uneven network latency
<<<<<<< HEAD
    ReplicationDelayExperiment replication_delay = 18;
    // Do not record specified events
    repeated TransactionEvent disabled_events = 19;
=======
    ReplicationDelayExperiment replication_delay = 17;
    // Enable recording for the specified events
    repeated TransactionEvent enabled_events = 18;
>>>>>>> 44435ad6
    // For multi-home txn, send lock-only txns directly to the regions, skipping the global orderer
    bool bypass_mh_orderer = 20;
    // Deadlock checking/resolving interval in ms. Set to 0 to disable deadlock resolving thread
    uint64 ddr_interval = 21;
    // Pin each module to a cpu
    repeated CpuPinning cpu_pinnings = 22;
    // Return dummy txns back to the client instead of full results
    bool return_dummy_txn = 23;
    // Number of retries after calling zmq::recv something
    int32 recv_retries = 24;
    // Type of commands to run while executing a txn 
    Commands commands = 25;
    // For each MH transaction, the involved regions will wait in such a way that their respective lock-only 
    // txns are put into the batches at approximately the same time
    bool synchronized_batching = 26;
    // Options for metrics
    MetricOptions metric_options = 27;
    // The ratio between fetching rate for remote logs message vs fetching rate for local log messages. Expressed
    // in the format "<remote>:<local>". For example "5:1" means the interleaver tries to fetch 5 messages for
    // remote logs before fetching 1 message for local log.
    bytes interleaver_remote_to_local_ratio = 28;
    // The forwarder sends probes to the sequencer to measure latency between current region and other regions on a set
    // interval. This interval is in ms.
    uint64 fs_latency_interval = 29;
    // Interval in ms for clock synchronizer to send messages
    uint64 clock_sync_interval = 30;
    // A txn is assigned a future timestamp, which will be equal to current time + latency to the furthest
    // region. When a txn arrives at a region, we want it to wait for a bit so that it can see other txns with
    // lower timestamp and get ordered after them. However, clocks are not perfectly synchronized and latency 
    // estimation may be off. The txn may arrive at a region A when time at A has already passed the txn's
    // timestamp. This value is thus used to extend the time a txn might be buffered at a region.
    int64 timestamp_buffer_us = 31;
    // Rolling window size used to average the latency measurement
    uint32 avg_latency_window_size = 32;
}<|MERGE_RESOLUTION|>--- conflicted
+++ resolved
@@ -124,15 +124,9 @@
     // replicate to anywhere.
     repeated bytes replication_order = 17;
     // Replication of txn batches will be delayed to simulate uneven network latency
-<<<<<<< HEAD
     ReplicationDelayExperiment replication_delay = 18;
     // Do not record specified events
-    repeated TransactionEvent disabled_events = 19;
-=======
-    ReplicationDelayExperiment replication_delay = 17;
-    // Enable recording for the specified events
-    repeated TransactionEvent enabled_events = 18;
->>>>>>> 44435ad6
+    repeated TransactionEvent enabled_events = 19;
     // For multi-home txn, send lock-only txns directly to the regions, skipping the global orderer
     bool bypass_mh_orderer = 20;
     // Deadlock checking/resolving interval in ms. Set to 0 to disable deadlock resolving thread
