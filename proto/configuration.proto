syntax = "proto3";

import "proto/modules.proto";
import "proto/transaction.proto";

package slog.internal;

message Replica {
    // List of all machine addresses in the system.
    // This list must have the size equal to number of partitions
    // If protocol is "tcp", these are IP addresses.
    // If protocol is "icp", these are filesystem paths.
    repeated bytes addresses = 1;
    // List of clients used for benchmarking. This field is only used by the admin tool
    repeated Client clients = 2;
}

message Client {
    // Address of the client
    bytes address = 1;
    // Number of benchmark processes to run
    uint32 procs = 2;
}

message ReplicationDelayExperiment {
    // Percent of batches that are delayed
    uint32 delay_pct = 1;
    // Average duration of delay in milliseconds
    uint32 delay_amount_ms = 2;
}

/**
 * With hash partitioning, each key is interpreted as a byte string.
 * The keys are distributed to the partitions based on their
 * hash values.
 * Initial data can be loaded from an external file.
 */
message HashPartitioning {
    // Number of prefix bytes of a key to use for partitioning
    uint32 partition_key_num_bytes = 1;
}

/**
 * With simple partitioning, each key is assumed to be a number.
 * The keys are distributed to the partitions based on key values
 * modulo the number of partitions. 
 * Initial data cannot be loaded from an external file but can be
 * generated at startup. The following is an example of home and partition
 * assignment of the generated data with 3 partitions and 4 regions.
 *
 *        home | 0  1  2  3  0  1  2  3  0  ...
 * ------------|-------------------------------
 * partition 0 | 0  3  6  9  12 15 18 21 24 ...
 * partition 1 | 1  4  7  10 13 16 19 22 25 ...
 * partition 2 | 2  5  8  11 14 17 20 23 26 ...
 * ------------|-------------------------------
 *             |            keys            
 */
message SimplePartitioning {
    // Number of records to generate
    uint64 num_records = 1;
    // Size of a generated record in bytes
    uint32 record_size_bytes = 2;
}

message CpuPinning {
    ModuleId module = 1;
    uint32 cpu = 2;
}

enum Commands {
    KEY_VALUE = 0;
    DUMMY = 1;
    NOOP = 2;
}

/**
 * The schema of a configuration file.
 */
message Configuration {
    // Protocol for the zmq sockets in the broker. Use "tcp" for
    // normal running and "icp" for unit and integration tests
    bytes protocol = 1;
    // Replica groups. Each group has a list of machine addresses
    // with the size equal to number of partitions
    repeated Replica replicas = 2;
    // Port for the zmq sockets in the broker. Each value will create a new broker thread
    repeated uint32 broker_ports = 3;
    // Port for the server
    uint32 server_port = 4;
    // Number of partitions per replica
    uint32 num_partitions = 5;
    // Partitioning scheme
    oneof partitioning {
        HashPartitioning hash_partitioning = 6;
        SimplePartitioning simple_partitioning = 7;
    }
    // Number of worker threads for processing the transactions
    uint32 num_workers = 8;
    // How long the forwarder waits for batching
    uint64 forwarder_batch_duration = 9;
    // Maximum number of txns in a forwarder batch. Set to 0 for unlimited batch size
    int32 forwarder_max_batch_size = 10;
    // How long the sequencer waits for batching
    uint64 sequencer_batch_duration = 11;
    // Maximum number of txns in a sequencer batch. Set to 0 for unlimited batch size
    int32 sequencer_max_batch_size = 12;
    // Number of regions that need to be synchronously replicated to
    uint32 replication_factor = 13;
    // Replication of txn batches will be delayed to simulate uneven network latency
    ReplicationDelayExperiment replication_delay = 14;
    // Do not record specified events
    repeated TransactionEvent disabled_tracing_events = 15;
    // For multi-home txn, send lock-only txns directly to the regions, skipping the global orderer
<<<<<<< HEAD
    bool bypass_mh_orderer = 17;
    // Deadlock checking/resolving interval in ms. Set to 0 to disable deadlock resolving thread
    uint64 ddr_interval = 18;
    // Pin each module to a cpu
    repeated CpuPinning cpu_pinnings = 19;
    // Return dummy txns back to the client instead of full results
    bool return_dummy_txn = 20;
    // Do not deallocate txns in the worker
    bool do_not_clean_up_txn = 21;
=======
    bool bypass_mh_orderer = 16;
    // Pin each module to a cpu
    repeated CpuPinning cpu_pinnings = 17;
    // Return dummy txns back to the client instead of full results
    bool return_dummy_txn = 18;
    // Number of retries after calling zmq::recv something
    int32 recv_retries = 19;
    // Type of commands to run while executing a txn 
    Commands commands = 20;
>>>>>>> 8c8369a2
}<|MERGE_RESOLUTION|>--- conflicted
+++ resolved
@@ -112,25 +112,15 @@
     // Do not record specified events
     repeated TransactionEvent disabled_tracing_events = 15;
     // For multi-home txn, send lock-only txns directly to the regions, skipping the global orderer
-<<<<<<< HEAD
-    bool bypass_mh_orderer = 17;
+    bool bypass_mh_orderer = 16;
     // Deadlock checking/resolving interval in ms. Set to 0 to disable deadlock resolving thread
-    uint64 ddr_interval = 18;
+    uint64 ddr_interval = 17;
     // Pin each module to a cpu
-    repeated CpuPinning cpu_pinnings = 19;
+    repeated CpuPinning cpu_pinnings = 18;
     // Return dummy txns back to the client instead of full results
-    bool return_dummy_txn = 20;
-    // Do not deallocate txns in the worker
-    bool do_not_clean_up_txn = 21;
-=======
-    bool bypass_mh_orderer = 16;
-    // Pin each module to a cpu
-    repeated CpuPinning cpu_pinnings = 17;
-    // Return dummy txns back to the client instead of full results
-    bool return_dummy_txn = 18;
+    bool return_dummy_txn = 19;
     // Number of retries after calling zmq::recv something
-    int32 recv_retries = 19;
+    int32 recv_retries = 20;
     // Type of commands to run while executing a txn 
-    Commands commands = 20;
->>>>>>> 8c8369a2
+    Commands commands = 21;
 }