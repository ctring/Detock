--- conflicted
+++ resolved
@@ -126,11 +126,7 @@
     // in the list. For example, ['1,2', '2,1,0', ''] means that, with a replication factor of 3, replica 0 will
     // synchronously replicate to 1 and 2, replica 1 will replicate to 2 and 0, and replica 2 will not synchronously
     // replicate to anywhere.
-<<<<<<< HEAD
-    repeated bytes replication_order = 15;
-=======
-    repeated string replication_order = 14;
->>>>>>> 7b7dbccd
+    repeated string replication_order = 15;
     // Replication of txn batches will be delayed to simulate uneven network latency
     ReplicationDelayExperiment replication_delay = 16;
     // Do not record specified events
@@ -155,8 +151,7 @@
     // The ratio between fetching rate for remote logs message vs fetching rate for local log messages. Expressed
     // in the format "<remote>:<local>". For example "5:1" means the interleaver tries to fetch 5 messages for
     // remote logs before fetching 1 message for local log.
-<<<<<<< HEAD
-    bytes interleaver_remote_to_local_ratio = 26;
+    string interleaver_remote_to_local_ratio = 26;
     // The forwarder sends probes to the sequencer to measure latency between current region and other regions on a set
     // interval. This interval is in ms.
     uint64 fs_latency_interval = 27;
@@ -170,7 +165,4 @@
     int64 timestamp_buffer_us = 29;
     // Rolling window size used to average the latency measurement
     uint32 avg_latency_window_size = 30;
-=======
-    string interleaver_remote_to_local_ratio = 24;
->>>>>>> 7b7dbccd
 }