--- conflicted
+++ resolved
@@ -131,11 +131,7 @@
     repeated bytes replica_latency = 22;
     // For each MH transaction, the involved regions will wait in such a way that their respective lock-only 
     // txns are put into the batches at approximately the same time
-<<<<<<< HEAD
     bool synchronized_batching = 23;
-=======
-    bool synchronized_batching = 22;
     // Percentage of metrics to sample
-    uint32 sample_rate = 23;
->>>>>>> 9b28d944
+    uint32 sample_rate = 24;
 }