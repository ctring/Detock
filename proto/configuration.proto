--- conflicted
+++ resolved
@@ -133,13 +133,9 @@
     // txns are put into the batches at approximately the same time
     bool synchronized_batching = 23;
     // Percentage of metrics to sample
-<<<<<<< HEAD
     uint32 sample_rate = 24;
-=======
-    uint32 sample_rate = 23;
     // The ratio between fetching rate for remote logs message vs fetching rate for local log messages. Expressed
     // in the format "<remote>:<local>". For example "5:1" means the interleaver tries to fetch 5 messages for
     // remote logs before fetching 1 message for local log.
-    bytes interleaver_remote_to_local_ratio = 24;
->>>>>>> de86aeaf
+    bytes interleaver_remote_to_local_ratio = 25;
 }