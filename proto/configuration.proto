syntax = "proto3";

import "proto/transaction.proto";

package slog.internal;

message Replica {
    // List of all machine addresses in the system.
    // This list must have the size equal to number of partitions
    // If protocol is "tcp", these are IP addresses.
    // If protocol is "icp", these are filesystem paths.
    repeated bytes addresses = 1;
    // List of clients used for benchmarking. This field is only used by the admin tool
    repeated Client clients = 2;
}

message Client {
    // Address of the client
    bytes address = 1;
    // Number of benchmark processes to run
    uint32 procs = 2;
}

message ReplicationDelayExperiment {
    // Percent of batches that are delayed
    uint32 delay_pct = 1;
    // Average duration of delay in milliseconds
    uint32 delay_amount_ms = 2;
}

/**
 * With hash partitioning, each key is interpreted as a byte string.
 * The keys are distributed to the partitions based on their
 * hash values.
 * Initial data can be loaded from an external file.
 */
message HashPartitioning {
    // Number of prefix bytes of a key to use for partitioning
    uint32 partition_key_num_bytes = 1;
}

/**
 * With simple partitioning, each key is assumed to be a number.
 * The keys are distributed to the partitions based on key values
 * modulo the number of partitions. 
 * Initial data cannot be loaded from an external file but can be
 * generated at startup. The following is an example of home and partition
 * assignment of the generated data with 3 partitions and 4 regions.
 *
 *        home | 0  1  2  3  0  1  2  3  0  ...
 * ------------|-------------------------------
 * partition 0 | 0  3  6  9  12 15 18 21 24 ...
 * partition 1 | 1  4  7  10 13 16 19 22 25 ...
 * partition 2 | 2  5  8  11 14 17 20 23 26 ...
 * ------------|-------------------------------
 *             |            keys            
 */
message SimplePartitioning {
    // Number of records to generate
    uint64 num_records = 1;
    // Size of a generated record in bytes
    uint32 record_size_bytes = 2;
}

/**
 * The schema of a configuration file.
 */
message Configuration {
    // Protocol for the zmq sockets in the broker. Use "tcp" for
    // normal running and "icp" for unit and integration tests
    bytes protocol = 1;
    // Replica groups. Each group has a list of machine addresses
    // with the size equal to number of partitions
    repeated Replica replicas = 2;
    // Port for the zmq sockets in the broker. This is ignored if
    // the icp protocol is used
    uint32 broker_port = 3;
    // Port for the server
    uint32 server_port = 4;
    // Number of partitions per replica
    uint32 num_partitions = 5;
    // Partitioning scheme
    oneof partitioning {
        HashPartitioning hash_partitioning = 6;
        SimplePartitioning simple_partitioning = 7;
    }
    // Number of worker threads for processing the transactions
    uint32 num_workers = 8;
    // How long the forwarder wait for batching in ms
    uint64 forwarder_batch_duration = 9;
    // How long the sequencer wait for batching in ms
    uint64 sequencer_batch_duration = 10;
    // Number of regions that need to be synchronously replicated to
    uint32 replication_factor = 11;
    // Replication of txn batches will be delayed to simulate uneven network latency
    ReplicationDelayExperiment replication_delay = 12;
    // Do not record specified events
    repeated TransactionEvent disabled_tracing_events = 13;
    // Return dummy txns back to the client instead of full results
    bool return_dummy_txn = 14;
    // For multi-home txn, send lock-only txns directly to the regions, skipping the global orderer
    bool bypass_mh_orderer = 15;
<<<<<<< HEAD
    // Deadlock checking/resolving interval in ms. Set to 0 to disable deadlock resolving thread
    uint64 ddr_interval = 16;
=======
    // Pin each module to a cpu
    bool pin_to_cpus = 16;
>>>>>>> de7ecc94
}<|MERGE_RESOLUTION|>--- conflicted
+++ resolved
@@ -100,11 +100,8 @@
     bool return_dummy_txn = 14;
     // For multi-home txn, send lock-only txns directly to the regions, skipping the global orderer
     bool bypass_mh_orderer = 15;
-<<<<<<< HEAD
     // Deadlock checking/resolving interval in ms. Set to 0 to disable deadlock resolving thread
     uint64 ddr_interval = 16;
-=======
     // Pin each module to a cpu
-    bool pin_to_cpus = 16;
->>>>>>> de7ecc94
+    bool pin_to_cpus = 17;
 }