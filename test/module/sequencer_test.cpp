--- conflicted
+++ resolved
@@ -28,15 +28,10 @@
     for (int i = 0; i < 4; i++) {
       slog_[i] = make_unique<TestSlog>(configs_[i]);
       slog_[i]->AddSequencer();
-<<<<<<< HEAD
       // There are 2 regions, hence 2 logs
       slog_[i]->AddOutputSocket(kLogManagerChannel);
       slog_[i]->AddOutputSocket(kLogManagerChannel + 1);
-=======
-      slog_[i]->AddOutputSocket(kInterleaverChannel);
-      slog_[i]->AddOutputSocket(kLocalLogChannel);
       senders_[i] = slog_[i]->NewSender();
->>>>>>> 60517e68
     }
     for (auto& slog : slog_) {
       slog->StartInNewThreads();
@@ -45,14 +40,8 @@
 
   void SendToSequencer(int i, EnvelopePtr&& req) { senders_[i]->Send(std::move(req), kSequencerChannel); }
 
-<<<<<<< HEAD
   vector<internal::Batch> ReceiveBatches(int i, int log_id = 0) {
     auto req_env = slog_[i]->ReceiveFromOutputSocket(kLogManagerChannel + log_id);
-=======
-  vector<internal::Batch> ReceiveBatches(int i, bool is_local_log) {
-    auto channel = is_local_log ? kLocalLogChannel : kInterleaverChannel;
-    auto req_env = slog_[i]->ReceiveFromOutputSocket(channel);
->>>>>>> 60517e68
     if (req_env == nullptr) {
       return {};
     }
