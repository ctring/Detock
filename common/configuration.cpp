#include "common/configuration.h"

#include <fcntl.h>
#include <glog/logging.h>
#include <google/protobuf/io/zero_copy_stream.h>
#include <google/protobuf/io/zero_copy_stream_impl.h>
#include <google/protobuf/text_format.h>

#include <fstream>

#include "common/constants.h"
#include "common/proto_utils.h"

namespace slog {

namespace {

template <class It>
uint32_t FNVHash(It begin, It end) {
  uint64_t hash = 0x811c9dc5;
  for (auto it = begin; it != end; it++) {
    hash = (hash * 0x01000193) % (1LL << 32);
    hash ^= *it;
  }
  return hash;
}

}  // namespace

using google::protobuf::io::FileInputStream;
using google::protobuf::io::ZeroCopyInputStream;
using std::string;

ConfigurationPtr Configuration::FromFile(const string& file_path, const string& local_address) {
  int fd = open(file_path.c_str(), O_RDONLY);
  if (fd < 0) {
    LOG(FATAL) << "Configuration file error: " << strerror(errno);
  }
  ZeroCopyInputStream* input = new FileInputStream(fd);
  internal::Configuration config;

  google::protobuf::TextFormat::Parse(input, &config);

  delete input;
  close(fd);

  return std::make_shared<Configuration>(config, local_address);
}

Configuration::Configuration(const internal::Configuration& config, const string& local_address)
    : config_(config), local_address_(local_address) {
  for (int r = 0; r < config_.replicas_size(); r++) {
    auto& replica = config.replicas(r);
    CHECK_EQ((uint32_t)replica.addresses_size(), config.num_partitions())
        << "Number of addresses in each replica must match number of partitions.";
    for (int p = 0; p < replica.addresses_size(); p++) {
      auto& address = replica.addresses(p);
      all_addresses_.push_back(address);
      if (address == local_address) {
        local_replica_ = r;
        local_partition_ = p;
      }
    }
  }
  CHECK_LE(config_.broker_ports_size(), kMaxChannel - kBrokerChannel)
      << "Maximum number of broker threads is " << kMaxChannel - kBrokerChannel;
}

const string& Configuration::protocol() const { return config_.protocol(); }

const vector<string>& Configuration::all_addresses() const { return all_addresses_; }

const string& Configuration::address(uint32_t replica, uint32_t partition) const {
  return config_.replicas(replica).addresses(partition);
}

const string& Configuration::address(MachineId machine_id) const { return all_addresses_[machine_id]; }

uint32_t Configuration::num_replicas() const { return config_.replicas_size(); }

uint32_t Configuration::num_partitions() const { return config_.num_partitions(); }

uint32_t Configuration::num_workers() const { return std::max(config_.num_workers(), 1U); }

uint32_t Configuration::broker_ports(int i) const { return config_.broker_ports(i); }
uint32_t Configuration::broker_ports_size() const { return config_.broker_ports_size(); }

uint32_t Configuration::server_port() const { return config_.server_port(); }

milliseconds Configuration::forwarder_batch_duration() const {
  return milliseconds(config_.forwarder_batch_duration());
}

int Configuration::forwarder_max_batch_size() const { return config_.forwarder_max_batch_size(); }

milliseconds Configuration::sequencer_batch_duration() const {
  if (config_.sequencer_batch_duration() == 0) {
    return 1ms;
  }
  return milliseconds(config_.sequencer_batch_duration());
}

int Configuration::sequencer_max_batch_size() const { return config_.sequencer_max_batch_size(); }

uint32_t Configuration::scheduler_max_txns() const { return config_.scheduler_max_txns(); }

uint32_t Configuration::replication_factor() const { return std::max(config_.replication_factor(), 1U); }

vector<MachineId> Configuration::all_machine_ids() const {
  auto num_reps = num_replicas();
  auto num_parts = num_partitions();
  vector<MachineId> ret;
  ret.reserve(num_reps * num_parts);
  for (size_t rep = 0; rep < num_reps; rep++) {
    for (size_t part = 0; part < num_parts; part++) {
      ret.push_back(MakeMachineId(rep, part));
    }
  }
  return ret;
}

const string& Configuration::local_address() const { return local_address_; }

uint32_t Configuration::local_replica() const { return local_replica_; }

uint32_t Configuration::local_partition() const { return local_partition_; }

MachineId Configuration::local_machine_id() const { return MakeMachineId(local_replica_, local_partition_); }

MachineId Configuration::MakeMachineId(uint32_t replica, uint32_t partition) const {
  return replica * num_partitions() + partition;
}

std::pair<uint32_t, uint32_t> Configuration::UnpackMachineId(MachineId machine_id) const {
  auto np = num_partitions();
  // (replica, partition)
  return std::make_pair(machine_id / np, machine_id % np);
}

uint32_t Configuration::leader_replica_for_multi_home_ordering() const { return 0; }

uint32_t Configuration::leader_partition_for_multi_home_ordering() const {
  // Avoid using partition 0 here since that partition already works as the
  // leader of the local paxos process
  return num_partitions() - 1;
}

uint32_t Configuration::partition_of_key(const Key& key) const {
  if (config_.has_hash_partitioning()) {
    auto end = config_.hash_partitioning().partition_key_num_bytes() >= key.length()
                   ? key.end()
                   : key.begin() + config_.hash_partitioning().partition_key_num_bytes();
    return FNVHash(key.begin(), end) % num_partitions();
  } else {
    return partition_of_key(std::stoll(key));
  }
}

bool Configuration::key_is_in_local_partition(const Key& key) const {
  return partition_of_key(key) == local_partition_;
}

uint32_t Configuration::partition_of_key(uint32_t key) const { return key % num_partitions(); }

uint32_t Configuration::master_of_key(uint32_t key) const { return (key / num_partitions()) % num_replicas(); }

const internal::SimplePartitioning* Configuration::simple_partitioning() const {
  return config_.has_simple_partitioning() ? &config_.simple_partitioning() : nullptr;
}

uint32_t Configuration::replication_delay_pct() const { return config_.replication_delay().delay_pct(); }

uint32_t Configuration::replication_delay_amount_ms() const { return config_.replication_delay().delay_amount_ms(); }

vector<TransactionEvent> Configuration::disabled_tracing_events() const {
  vector<TransactionEvent> res;
  res.reserve(config_.disabled_tracing_events_size());
  for (auto e : config_.disabled_tracing_events()) {
    res.push_back(TransactionEvent(e));
  }
  return res;
};

bool Configuration::bypass_mh_orderer() const { return config_.bypass_mh_orderer(); }

<<<<<<< HEAD
milliseconds Configuration::ddr_interval() const { return milliseconds(config_.ddr_interval()); };

bool Configuration::pin_to_cpus() const { return config_.pin_to_cpus(); }
=======
vector<int> Configuration::cpu_pinnings(ModuleId module) const {
  vector<int> cpus;
  for (auto& entry : config_.cpu_pinnings()) {
    if (entry.module() == module) {
      cpus.push_back(entry.cpu());
    }
  }
  return cpus;
}
>>>>>>> 0ecfabd8

bool Configuration::return_dummy_txn() const { return config_.return_dummy_txn(); }

bool Configuration::do_not_clean_up_txn() const { return config_.do_not_clean_up_txn(); }

}  // namespace slog<|MERGE_RESOLUTION|>--- conflicted
+++ resolved
@@ -183,11 +183,8 @@
 
 bool Configuration::bypass_mh_orderer() const { return config_.bypass_mh_orderer(); }
 
-<<<<<<< HEAD
 milliseconds Configuration::ddr_interval() const { return milliseconds(config_.ddr_interval()); };
 
-bool Configuration::pin_to_cpus() const { return config_.pin_to_cpus(); }
-=======
 vector<int> Configuration::cpu_pinnings(ModuleId module) const {
   vector<int> cpus;
   for (auto& entry : config_.cpu_pinnings()) {
@@ -197,7 +194,6 @@
   }
   return cpus;
 }
->>>>>>> 0ecfabd8
 
 bool Configuration::return_dummy_txn() const { return config_.return_dummy_txn(); }
 
