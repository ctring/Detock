#pragma once

#include <chrono>
#include <string>
#include <vector>

#include "common/types.h"
#include "proto/configuration.pb.h"
#include "proto/internal.pb.h"

namespace slog {

class Configuration;

using ConfigurationPtr = std::shared_ptr<const Configuration>;

class Configuration {
 public:
  static ConfigurationPtr FromFile(const std::string& file_path, const std::string& local_address = "");

  Configuration(const internal::Configuration& config, const std::string& local_address);

  const std::string& protocol() const;
  const std::vector<std::string>& all_addresses() const;
  const std::string& address(uint32_t replica, uint32_t partition) const;
  const std::string& address(MachineId machine_id) const;
  uint32_t broker_ports(int i) const;
  uint32_t broker_ports_size() const;
  uint32_t server_port() const;
  uint32_t forwarder_port() const;
  uint32_t sequencer_port() const;
  uint32_t num_replicas() const;
  uint32_t num_partitions() const;
  uint32_t num_workers() const;
  std::vector<MachineId> all_machine_ids() const;
  std::chrono::milliseconds forwarder_batch_duration() const;
  int forwarder_max_batch_size() const;
  std::chrono::milliseconds sequencer_batch_duration() const;
  int sequencer_max_batch_size() const;
  uint32_t replication_factor() const;

  const std::string& local_address() const;
  uint32_t local_replica() const;
  uint32_t local_partition() const;
  MachineId local_machine_id() const;
  MachineId MakeMachineId(uint32_t replica, uint32_t partition) const;
  std::pair<uint32_t, uint32_t> UnpackMachineId(MachineId machine_id) const;

  uint32_t leader_replica_for_multi_home_ordering() const;
  uint32_t leader_partition_for_multi_home_ordering() const;

  uint32_t partition_of_key(const Key& key) const;
  bool key_is_in_local_partition(const Key& key) const;
  // Only work with simple partitioning
  int partition_of_key(uint32_t key) const;
  uint32_t master_of_key(uint32_t key) const;
  const internal::SimplePartitioning* simple_partitioning() const;

  uint32_t replication_delay_pct() const;
  uint32_t replication_delay_amount_ms() const;

  std::vector<TransactionEvent> disabled_events() const;
  bool bypass_mh_orderer() const;
<<<<<<< HEAD
  milliseconds ddr_interval() const;
  vector<int> cpu_pinnings(ModuleId module) const;
=======
  std::vector<int> cpu_pinnings(ModuleId module) const;
>>>>>>> 98d2e1e7
  bool return_dummy_txn() const;
  int recv_retries() const;
  internal::Commands commands() const;
  const std::vector<uint32_t> replication_order() const;
  bool synchronized_batching() const;
  const internal::MetricOptions& metric_options() const;
  std::array<int, 2> interleaver_remote_to_local_ratio() const;
  milliseconds latency_probe_interval() const;
  bool calibrate_clock() const;
  int64_t timestamp_buffer_us() const;

 private:
  internal::Configuration config_;
  std::string local_address_;
  int local_replica_;
  int local_partition_;

  std::vector<std::string> all_addresses_;
  std::vector<uint32_t> replication_order_;
};

}  // namespace slog<|MERGE_RESOLUTION|>--- conflicted
+++ resolved
@@ -61,12 +61,8 @@
 
   std::vector<TransactionEvent> disabled_events() const;
   bool bypass_mh_orderer() const;
-<<<<<<< HEAD
-  milliseconds ddr_interval() const;
-  vector<int> cpu_pinnings(ModuleId module) const;
-=======
+  std::chrono::milliseconds ddr_interval() const;
   std::vector<int> cpu_pinnings(ModuleId module) const;
->>>>>>> 98d2e1e7
   bool return_dummy_txn() const;
   int recv_retries() const;
   internal::Commands commands() const;
@@ -74,7 +70,7 @@
   bool synchronized_batching() const;
   const internal::MetricOptions& metric_options() const;
   std::array<int, 2> interleaver_remote_to_local_ratio() const;
-  milliseconds latency_probe_interval() const;
+  std::chrono::milliseconds latency_probe_interval() const;
   bool calibrate_clock() const;
   int64_t timestamp_buffer_us() const;
 
