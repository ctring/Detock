#include "metrics.h"

#include <algorithm>

#include "common/csv_writer.h"
#include "common/proto_utils.h"
#include "common/string_utils.h"
#include "proto/internal.pb.h"
#include "version.h"

using std::list;
using std::pair;
using std::vector;
using std::chrono::system_clock;

namespace slog {

class Sampler {
  constexpr static uint32_t kSampleMaskSize = 1 << 8;
  using sample_mask_t = std::array<bool, kSampleMaskSize>;

  sample_mask_t sample_mask_;
  vector<uint8_t> sample_count_;

 public:
  Sampler(int sample_rate, size_t num_keys) : sample_count_(num_keys, 0) {
    sample_mask_.fill(false);
    for (uint32_t i = 0; i < sample_rate * kSampleMaskSize / 100; i++) {
      sample_mask_[i] = true;
    }
    auto rd = std::random_device{};
    auto rng = std::default_random_engine{rd()};
    std::shuffle(sample_mask_.begin(), sample_mask_.end(), rng);
  }

  bool IsChosen(size_t key) {
    DCHECK_LT(sample_count_[key], sample_mask_.size());
    return sample_mask_[sample_count_[key]++];
  }
};

class TransactionEventMetrics {
 public:
  TransactionEventMetrics(int sample_rate, uint32_t local_replica, uint32_t local_partition)
      : sampler_(sample_rate, TransactionEvent_descriptor()->value_count()),
        local_replica_(local_replica),
        local_partition_(local_partition) {}

  system_clock::time_point Record(TxnId txn_id, TransactionEvent event) {
    auto now = system_clock::now();
    auto sample_index = static_cast<size_t>(event);
    if (sampler_.IsChosen(sample_index)) {
      txn_events_.push_back({.time = now.time_since_epoch().count(),
                             .replica = local_replica_,
                             .partition = local_partition_,
                             .txn_id = txn_id,
                             .event = event});
    }
    return now;
  }

  struct Data {
    int64_t time;  // nanosecond since epoch
    uint32_t replica;
    uint32_t partition;
    TxnId txn_id;
    TransactionEvent event;
  };

  list<Data>& data() { return txn_events_; }

  static void WriteToDisk(const std::string& dir, const list<Data>& data) {
    CSVWriter txn_events_csv(dir + "/events.csv", {"txn_id", "event", "time", "partition", "replica"});
    for (const auto& d : data) {
      txn_events_csv << d.txn_id << ENUM_NAME(d.event, TransactionEvent) << d.time << d.partition << d.replica << csvendl;
    }
  }

 private:
  Sampler sampler_;
  uint32_t local_replica_;
  uint32_t local_partition_;
  list<Data> txn_events_;
};

class DeadlockResolverRunMetrics {
 public:
  DeadlockResolverRunMetrics(int sample_rate, uint32_t local_replica, uint32_t local_partition)
      : sampler_(sample_rate, 2), local_replica_(local_replica), local_partition_(local_partition) {}

  void Record(int64_t runtime, size_t unstable_graph_sz, size_t stable_graph_sz, size_t deadlocks_resolved,
              int64_t graph_update_time) {
    if (sampler_.IsChosen(0)) {
      data_.push_back({.time = system_clock::now().time_since_epoch().count(),
                       .partition = local_partition_,
                       .replica = local_replica_,
                       .runtime = runtime,
                       .unstable_graph_sz = unstable_graph_sz,
                       .stable_graph_sz = stable_graph_sz,
                       .deadlocks_resolved = deadlocks_resolved,
                       .graph_update_time = graph_update_time});
    }
  }

  struct Data {
    int64_t time;  // nanosecond since epoch
    uint32_t partition;
    uint32_t replica;
    int64_t runtime;  // nanosecond
    size_t unstable_graph_sz;
    size_t stable_graph_sz;
    size_t deadlocks_resolved;
    int64_t graph_update_time;
  };
  list<Data>& data() { return data_; }

  static void WriteToDisk(const std::string& dir, const list<Data>& data) {
    CSVWriter deadlock_resolver_csv(dir + "/deadlock_resolver.csv",
                                    {"time", "partition", "replica", "runtime", "unstable_graph_sz", "stable_graph_sz",
                                     "deadlocks_resolved", "graph_update_time"});
    for (const auto& d : data) {
      deadlock_resolver_csv << d.time << d.partition << d.replica << d.runtime << d.unstable_graph_sz
                            << d.stable_graph_sz << d.deadlocks_resolved << d.graph_update_time << csvendl;
    }
  }

 private:
  Sampler sampler_;
  uint32_t local_replica_;
  uint32_t local_partition_;
  list<Data> data_;
};

class DeadlockResolverDeadlockMetrics {
  using edge_t = std::pair<uint64_t, uint64_t>;

 public:
  DeadlockResolverDeadlockMetrics(int sample_rate, bool with_details, uint32_t local_replica, uint32_t local_partition)
      : sampler_(sample_rate, 2),
        with_details_(with_details),
        local_replica_(local_replica),
        local_partition_(local_partition) {}

  void Record(int num_vertices, const vector<edge_t>& edges_removed, const vector<edge_t>& edges_added) {
    if (sampler_.IsChosen(1)) {
      data_.push_back({.time = system_clock::now().time_since_epoch().count(),
                       .partition = local_partition_,
                       .replica = local_replica_,
                       .num_vertices = num_vertices,
                       .edges_removed = (with_details_ ? edges_removed : vector<edge_t>{}),
                       .edges_added = (with_details_ ? edges_added : vector<edge_t>{})});
    }
  }

  struct Data {
    int64_t time;  // nanosecond since epoch
    uint32_t partition;
    uint32_t replica;
    int num_vertices;
    vector<edge_t> edges_removed;
    vector<edge_t> edges_added;
  };
  list<Data>& data() { return data_; }

  static void WriteToDisk(const std::string& dir, const list<Data>& data, bool with_details) {
    if (with_details) {
      CSVWriter deadlocks_csv(dir + "/deadlocks.csv", {"time", "partition", "replica", "vertices", "removed", "added"});
      for (const auto& d : data) {
        deadlocks_csv << d.time << d.partition << d.replica << d.num_vertices << Join(d.edges_removed)
                      << Join(d.edges_added) << csvendl;
      }
    } else {
      CSVWriter deadlocks_csv(dir + "/deadlocks.csv", {"time", "partition", "replica", "vertices"});
      for (const auto& d : data) {
        deadlocks_csv << d.time << d.partition << d.replica << d.num_vertices << csvendl;
      }
    }
  }

 private:
  Sampler sampler_;
  bool with_details_;
  uint32_t local_replica_;
  uint32_t local_partition_;
  list<Data> data_;
};

class InterleaverLogs {
 public:
  void Record(uint32_t replica, BatchId batch_id, TxnId txn_id, int64_t txn_timestamp,
              int64_t mh_depart_from_coordinator_time, int64_t mh_arrive_at_home_time,
              int64_t mh_enter_local_batch_time) {
    global_log_.push_back({.replica = replica,
                           .txn_id = txn_id,
                           .batch_id = batch_id,
                           .txn_timestamp = txn_timestamp,
                           .mh_depart_from_coordinator_time = mh_depart_from_coordinator_time,
                           .mh_arrive_at_home_time = mh_arrive_at_home_time,
                           .mh_enter_local_batch_time = mh_enter_local_batch_time});
  }
  struct Data {
    uint32_t replica;
    TxnId txn_id;
    BatchId batch_id;
    int64_t txn_timestamp;
    int64_t mh_depart_from_coordinator_time;
    int64_t mh_arrive_at_home_time;
    int64_t mh_enter_local_batch_time;
  };
  const vector<Data>& global_log() const { return global_log_; }

  static void WriteToDisk(const std::string& dir, const vector<Data>& global_log) {
    CSVWriter global_log_csv(dir + "/global_log.csv",
                             {"replica", "batch_id", "txn_id", "timestamp", "depart_from_coordinator", "arrive_at_home",
                              "enter_local_batch"});
    for (const auto& e : global_log) {
      global_log_csv << e.replica << e.batch_id << e.txn_id << e.txn_timestamp << e.mh_depart_from_coordinator_time
                     << e.mh_arrive_at_home_time << e.mh_enter_local_batch_time << csvendl;
    }
  }

 private:
  vector<Data> global_log_;
};

class ForwSequLatencyMetrics {
 public:
  ForwSequLatencyMetrics(int sample_rate) : sampler_(sample_rate, 1) {}

  void Record(uint32_t dst, int64_t send_time, int64_t recv_time, int64_t avg_latency) {
    if (sampler_.IsChosen(0)) {
      data_.push_back({.dst = dst, .send_time = send_time, .recv_time = recv_time, .avg_latency = avg_latency});
    }
  }

  struct Data {
    uint32_t dst;
    int64_t send_time;
    int64_t recv_time;
    int64_t avg_latency;
  };
  list<Data>& data() { return data_; }

  static void WriteToDisk(const std::string& dir, const list<Data>& data) {
    CSVWriter forw_sequ_latency_csv(dir + "/forw_sequ_latency.csv", {"dst", "send_time", "recv_time", "avg_latency"});
    for (const auto& d : data) {
      forw_sequ_latency_csv << d.dst << d.send_time << d.recv_time << d.avg_latency << csvendl;
    }
  }

 private:
  Sampler sampler_;
  list<Data> data_;
};

class ClockSyncMetrics {
 public:
  ClockSyncMetrics(int sample_rate) : sampler_(sample_rate, 1) {}

  void Record(uint32_t dst, int64_t src_send_time, int64_t dst_send_time, int64_t src_recv_time,
              int64_t local_slog_time, int64_t avg_latency, int64_t new_offset) {
    if (sampler_.IsChosen(0)) {
      data_.push_back({.dst = dst,
                       .src_send_time = src_send_time,
                       .dst_send_time = dst_send_time,
                       .src_recv_time = src_recv_time,
                       .local_slog_time = local_slog_time,
                       .avg_latency = avg_latency,
                       .new_offset = new_offset});
    }
  }

  struct Data {
    uint32_t dst;
    int64_t src_send_time;
    int64_t dst_send_time;
    int64_t src_recv_time;
    int64_t local_slog_time;
    int64_t avg_latency;
    int64_t new_offset;
  };
  list<Data>& data() { return data_; }

  static void WriteToDisk(const std::string& dir, const list<Data>& data) {
    CSVWriter clock_sync_csv(dir + "/clock_sync.csv", {"dst", "src_send_time", "dst_send_time", "src_recv_time",
                                                       "local_slog_time", "avg_latency", "new_offset"});
    for (const auto& d : data) {
      clock_sync_csv << d.dst << d.src_send_time << d.dst_send_time << d.src_recv_time << d.local_slog_time
                     << d.avg_latency << d.new_offset << csvendl;
    }
  }

 private:
  Sampler sampler_;
  list<Data> data_;
};

struct AllMetrics {
  TransactionEventMetrics txn_event_metrics;
  DeadlockResolverRunMetrics deadlock_resolver_run_metrics;
  DeadlockResolverDeadlockMetrics deadlock_resolver_deadlock_metrics;
  InterleaverLogs interleaver_logs;
  ForwSequLatencyMetrics forw_sequ_latency_metrics;
  ClockSyncMetrics clock_sync_metrics;
};

/**
 *  MetricsRepository
 */

MetricsRepository::MetricsRepository(const ConfigurationPtr& config) : config_(config) { Reset(); }

system_clock::time_point MetricsRepository::RecordTxnEvent(TxnId txn_id, TransactionEvent event) {
  std::lock_guard<SpinLatch> guard(latch_);
  return metrics_->txn_event_metrics.Record(txn_id, event);
}

void MetricsRepository::RecordDeadlockResolverRun(int64_t running_time, size_t unstable_graph_sz,
                                                  size_t stable_graph_sz, size_t deadlocks_resolved,
                                                  int64_t graph_update_time) {
  std::lock_guard<SpinLatch> guard(latch_);
  return metrics_->deadlock_resolver_run_metrics.Record(running_time, unstable_graph_sz, stable_graph_sz,
                                                        deadlocks_resolved, graph_update_time);
}

void MetricsRepository::RecordDeadlockResolverDeadlock(int num_vertices,
                                                       const vector<pair<uint64_t, uint64_t>>& edges_removed,
                                                       const vector<pair<uint64_t, uint64_t>>& edges_added) {
  std::lock_guard<SpinLatch> guard(latch_);
  return metrics_->deadlock_resolver_deadlock_metrics.Record(num_vertices, edges_removed, edges_added);
}

void MetricsRepository::RecordInterleaverLogEntry(uint32_t replica, BatchId batch_id, TxnId txn_id,
                                                  int64_t txn_timestamp, int64_t mh_depart_from_coordinator_time,
                                                  int64_t mh_arrive_at_home_time, int64_t mh_enter_local_batch_time) {
  if (!config_->metric_options().interleaver_logs()) {
    return;
  }
  std::lock_guard<SpinLatch> guard(latch_);
  return metrics_->interleaver_logs.Record(replica, batch_id, txn_id, txn_timestamp, mh_depart_from_coordinator_time,
                                           mh_arrive_at_home_time, mh_enter_local_batch_time);
}

void MetricsRepository::RecordForwSequLatency(uint32_t replica, int64_t send_time, int64_t recv_time,
                                              int64_t avg_latency) {
  std::lock_guard<SpinLatch> guard(latch_);
  return metrics_->forw_sequ_latency_metrics.Record(replica, send_time, recv_time, avg_latency);
}

void MetricsRepository::RecordClockSync(uint32_t dst, int64_t src_send_time, int64_t dst_send_time,
                                        int64_t src_recv_time, int64_t local_slog_time, int64_t avg_latency,
                                        int64_t new_offset) {
  std::lock_guard<SpinLatch> guard(latch_);
  return metrics_->clock_sync_metrics.Record(dst, src_send_time, dst_send_time, src_recv_time, local_slog_time,
                                             avg_latency, new_offset);
}

std::unique_ptr<AllMetrics> MetricsRepository::Reset() {
  std::unique_ptr<AllMetrics> new_metrics(new AllMetrics(
      {.txn_event_metrics = TransactionEventMetrics(config_->metric_options().txn_events_sample(),
                                                    config_->local_replica(), config_->local_partition()),
       .deadlock_resolver_run_metrics =
           DeadlockResolverRunMetrics(config_->metric_options().deadlock_resolver_runs_sample(),
                                      config_->local_replica(), config_->local_partition()),
       .deadlock_resolver_deadlock_metrics =
           DeadlockResolverDeadlockMetrics(config_->metric_options().deadlock_resolver_deadlocks_sample(),
                                           config_->metric_options().deadlock_resolver_deadlock_details(),
                                           config_->local_replica(), config_->local_partition()),
       .interleaver_logs = InterleaverLogs(),
       .forw_sequ_latency_metrics = ForwSequLatencyMetrics(config_->metric_options().forw_sequ_latency_sample()),
       .clock_sync_metrics = ClockSyncMetrics(config_->metric_options().clock_sync_sample())}));

  std::lock_guard<SpinLatch> guard(latch_);
  metrics_.swap(new_metrics);

  return new_metrics;
}

thread_local std::shared_ptr<MetricsRepository> per_thread_metrics_repo;

/**
 *  MetricsRepositoryManager
 */

<<<<<<< HEAD
MetricsRepositoryManager::MetricsRepositoryManager(const ConfigurationPtr& config) : config_(config) {}
=======
MetricsRepositoryManager::MetricsRepositoryManager(const std::string& config_name, const ConfigurationPtr& config)
    : config_name_(config_name), config_(config) {
  sample_mask_.fill(false);
  for (uint32_t i = 0; i < config_->sample_rate() * kSampleMaskSize / 100; i++) {
    sample_mask_[i] = true;
  }
  auto rd = std::random_device{};
  auto rng = std::default_random_engine{rd()};
  std::shuffle(sample_mask_.begin(), sample_mask_.end(), rng);
}
>>>>>>> 07984643

void MetricsRepositoryManager::RegisterCurrentThread() {
  std::lock_guard<std::mutex> guard(mut_);
  const auto thread_id = std::this_thread::get_id();
  auto ins = metrics_repos_.try_emplace(thread_id, config_, new MetricsRepository(config_));
  per_thread_metrics_repo = ins.first->second;
}

void MetricsRepositoryManager::AggregateAndFlushToDisk(const std::string& dir) {
<<<<<<< HEAD
  // Aggregate metrics
  list<TransactionEventMetrics::Data> txn_events_data;
  list<DeadlockResolverRunMetrics::Data> deadlock_resolver_run_data;
  list<DeadlockResolverDeadlockMetrics::Data> deadlock_resolver_deadlock_data;
  vector<InterleaverLogs::Data> global_log;
  list<ForwSequLatencyMetrics::Data> forw_sequ_latency_data;
  list<ClockSyncMetrics::Data> clock_sync_data;
  {
=======
  try {
    CSVWriter metadata_csv(dir + "/metadata.csv", {"version", "config_name"});
    metadata_csv << SLOG_VERSION << config_name_;

    CSVWriter txn_events_csv(dir + "/events.csv", {"event", "time", "partition", "replica"});

    std::list<TransactionEventMetrics::Data> txn_events_data;
>>>>>>> 07984643
    std::lock_guard<std::mutex> guard(mut_);
    for (auto& kv : metrics_repos_) {
      auto metrics = kv.second->Reset();
      txn_events_data.splice(txn_events_data.end(), metrics->txn_event_metrics.data());
      deadlock_resolver_run_data.splice(deadlock_resolver_run_data.end(),
                                        metrics->deadlock_resolver_run_metrics.data());
      deadlock_resolver_deadlock_data.splice(deadlock_resolver_deadlock_data.end(),
                                             metrics->deadlock_resolver_deadlock_metrics.data());
      // There is only one thread with local logs and global log data so there is no need to splice
      if (!metrics->interleaver_logs.global_log().empty()) {
        global_log = metrics->interleaver_logs.global_log();
      }
      forw_sequ_latency_data.splice(forw_sequ_latency_data.end(), metrics->forw_sequ_latency_metrics.data());
      clock_sync_data.splice(clock_sync_data.end(), metrics->clock_sync_metrics.data());
    }
  }

  // Write metrics to disk
  try {
    TransactionEventMetrics::WriteToDisk(dir, txn_events_data);
    DeadlockResolverRunMetrics::WriteToDisk(dir, deadlock_resolver_run_data);
    DeadlockResolverDeadlockMetrics::WriteToDisk(dir, deadlock_resolver_deadlock_data,
                                                 config_->metric_options().deadlock_resolver_deadlock_details());
    InterleaverLogs::WriteToDisk(dir, global_log);
    ForwSequLatencyMetrics::WriteToDisk(dir, forw_sequ_latency_data);
    ClockSyncMetrics::WriteToDisk(dir, clock_sync_data);
    LOG(INFO) << "Metrics written to: \"" << dir << "/\"";
  } catch (std::runtime_error& e) {
    LOG(ERROR) << e.what();
  }
}

/**
 * Initialization
 */

uint32_t gLocalMachineId = 0;
uint64_t gDisabledEvents = 0;

void InitializeRecording(const ConfigurationPtr& config) {
  gLocalMachineId = config->local_machine_id();
  auto events = config->disabled_events();
  for (auto e : events) {
    if (e == TransactionEvent::ALL) {
      gDisabledEvents = ~0;
      return;
    }
    gDisabledEvents |= (1 << e);
  }
}

}  // namespace slog<|MERGE_RESOLUTION|>--- conflicted
+++ resolved
@@ -382,21 +382,9 @@
  *  MetricsRepositoryManager
  */
 
-<<<<<<< HEAD
-MetricsRepositoryManager::MetricsRepositoryManager(const ConfigurationPtr& config) : config_(config) {}
-=======
 MetricsRepositoryManager::MetricsRepositoryManager(const std::string& config_name, const ConfigurationPtr& config)
-    : config_name_(config_name), config_(config) {
-  sample_mask_.fill(false);
-  for (uint32_t i = 0; i < config_->sample_rate() * kSampleMaskSize / 100; i++) {
-    sample_mask_[i] = true;
-  }
-  auto rd = std::random_device{};
-  auto rng = std::default_random_engine{rd()};
-  std::shuffle(sample_mask_.begin(), sample_mask_.end(), rng);
-}
->>>>>>> 07984643
-
+    : config_name_(config_name), config_(config) {}
+      
 void MetricsRepositoryManager::RegisterCurrentThread() {
   std::lock_guard<std::mutex> guard(mut_);
   const auto thread_id = std::this_thread::get_id();
@@ -405,7 +393,6 @@
 }
 
 void MetricsRepositoryManager::AggregateAndFlushToDisk(const std::string& dir) {
-<<<<<<< HEAD
   // Aggregate metrics
   list<TransactionEventMetrics::Data> txn_events_data;
   list<DeadlockResolverRunMetrics::Data> deadlock_resolver_run_data;
@@ -414,15 +401,6 @@
   list<ForwSequLatencyMetrics::Data> forw_sequ_latency_data;
   list<ClockSyncMetrics::Data> clock_sync_data;
   {
-=======
-  try {
-    CSVWriter metadata_csv(dir + "/metadata.csv", {"version", "config_name"});
-    metadata_csv << SLOG_VERSION << config_name_;
-
-    CSVWriter txn_events_csv(dir + "/events.csv", {"event", "time", "partition", "replica"});
-
-    std::list<TransactionEventMetrics::Data> txn_events_data;
->>>>>>> 07984643
     std::lock_guard<std::mutex> guard(mut_);
     for (auto& kv : metrics_repos_) {
       auto metrics = kv.second->Reset();
@@ -442,6 +420,9 @@
 
   // Write metrics to disk
   try {
+    CSVWriter metadata_csv(dir + "/metadata.csv", {"version", "config_name"});
+    metadata_csv << SLOG_VERSION << config_name_;
+
     TransactionEventMetrics::WriteToDisk(dir, txn_events_data);
     DeadlockResolverRunMetrics::WriteToDisk(dir, deadlock_resolver_run_data);
     DeadlockResolverDeadlockMetrics::WriteToDisk(dir, deadlock_resolver_deadlock_data,
