#pragma once

#include <atomic>
#include <list>
#include <memory>
#include <mutex>
#include <random>
#include <thread>
#include <unordered_map>
#include <vector>

#include "common/configuration.h"
#include "common/spin_latch.h"
#include "glog/logging.h"
#include "proto/transaction.pb.h"

namespace slog {

struct AllMetrics;

/**
 * Repository of metrics per thread
 */
class MetricsRepository {
 public:
  MetricsRepository(const ConfigurationPtr& config);

  std::chrono::system_clock::time_point RecordTxnEvent(TxnId txn_id, TransactionEvent event);
  void RecordDeadlockResolverRun(int64_t runtime, size_t unstable_graph_sz, size_t stable_graph_sz,
                                 size_t deadlocks_resolved, int64_t graph_update_time);
  void RecordDeadlockResolverDeadlock(int num_vertices, const std::vector<std::pair<uint64_t, uint64_t>>& edges_removed,
                                      const std::vector<std::pair<uint64_t, uint64_t>>& edges_added);
  void RecordInterleaverLogEntry(uint32_t replica, BatchId batch_id, TxnId txn_id, int64_t txn_timestamp,
                                 int64_t exit_forwarder_time, int64_t enter_sequencer_time,
                                 int64_t enter_local_batch_time);
  void RecordForwSequLatency(uint32_t replica, int64_t send_time, int64_t recv_time, int64_t avg_latency);
  void RecordClockSync(uint32_t dst, int64_t src_send_time, int64_t dst_send_time, int64_t src_recv_time,
                       int64_t local_slog_time, int64_t avg_latency, int64_t new_offset);
  void RecordForwarderBatch(size_t batch_size, int64_t batch_duration);
  void RecordSequencerBatch(BatchId batch_id, size_t batch_size, int64_t batch_duration);
  void RecordMHOrdererBatch(BatchId batch_id, size_t batch_size, int64_t batch_duration);

  std::unique_ptr<AllMetrics> Reset();

 private:
  const ConfigurationPtr config_;
  SpinLatch latch_;

  std::unique_ptr<AllMetrics> metrics_;
};

extern thread_local std::shared_ptr<MetricsRepository> per_thread_metrics_repo;

/**
 * Handles thread registering, aggregates results, and output results to files
 */
class MetricsRepositoryManager {
 public:
  MetricsRepositoryManager(const std::string& config_name, const ConfigurationPtr& config);
  void RegisterCurrentThread();
  void AggregateAndFlushToDisk(const std::string& dir);

 private:
  const std::string config_name_;
  const ConfigurationPtr config_;
  std::unordered_map<std::thread::id, std::shared_ptr<MetricsRepository>> metrics_repos_;
  std::mutex mut_;
};

using MetricsRepositoryManagerPtr = std::shared_ptr<MetricsRepositoryManager>;

/**
 * Initialization and helper functions
 */

extern uint32_t gLocalMachineId;
extern uint64_t gEnabledEvents;

void InitializeRecording(const ConfigurationPtr& config);

template <typename TxnOrBatchInternalPtr>
inline void RecordTxnEvent(TxnOrBatchInternalPtr txn_internal, TransactionEvent event) {
  if (!((gEnabledEvents >> event) & 1)) {
    return;
  }
<<<<<<< HEAD
  TxnId txn_id = 0;
  if (txn != nullptr) {
    txn->mutable_events()->Add(event);
    txn->mutable_event_times()->Add(now);
    txn->mutable_event_machines()->Add(gLocalMachineId);
    txn_id = txn->id();
=======
  if (txn_internal != nullptr) {
    auto now = std::chrono::system_clock::now().time_since_epoch().count();
    auto new_event = txn_internal->mutable_events()->Add();
    new_event->set_event(event);
    new_event->set_time(now);
    new_event->set_machine(gLocalMachineId);
    new_event->set_home(-1);
>>>>>>> a347634a
  }
  if (per_thread_metrics_repo != nullptr) {
    per_thread_metrics_repo->RecordTxnEvent(txn_id, event);
  }
}

#ifdef ENABLE_TXN_EVENT_RECORDING
#define INIT_RECORDING(config) slog::InitializeRecording(config)
#define RECORD(txn, event) RecordTxnEvent(txn, event)
#else
#define INIT_RECORDING(config)
#define RECORD(txn, event)
#endif

// Helper function for quickly monitor throughput at a certain place
// TODO: use thread_local instead of static
#define MONITOR_THROUGHPUT()                                                                                \
  static int TP_COUNTER = 0;                                                                                \
  static int TP_LAST_COUNTER = 0;                                                                           \
  static std::chrono::steady_clock::time_point TP_LAST_LOG_TIME;                                            \
  TP_COUNTER++;                                                                                             \
  auto TP_LOG_SPAN = std::chrono::steady_clock::now() - TP_LAST_LOG_TIME;                                   \
  if (TP_LOG_SPAN > 1s) {                                                                                   \
    LOG(INFO) << "Throughput: "                                                                             \
              << (TP_COUNTER - TP_LAST_COUNTER) / std::chrono::duration_cast<seconds>(TP_LOG_SPAN).count(); \
    TP_LAST_COUNTER = TP_COUNTER;                                                                           \
    TP_LAST_LOG_TIME = std::chrono::steady_clock::now();                                                    \
  }

}  // namespace slog<|MERGE_RESOLUTION|>--- conflicted
+++ resolved
@@ -83,14 +83,7 @@
   if (!((gEnabledEvents >> event) & 1)) {
     return;
   }
-<<<<<<< HEAD
   TxnId txn_id = 0;
-  if (txn != nullptr) {
-    txn->mutable_events()->Add(event);
-    txn->mutable_event_times()->Add(now);
-    txn->mutable_event_machines()->Add(gLocalMachineId);
-    txn_id = txn->id();
-=======
   if (txn_internal != nullptr) {
     auto now = std::chrono::system_clock::now().time_since_epoch().count();
     auto new_event = txn_internal->mutable_events()->Add();
@@ -98,7 +91,7 @@
     new_event->set_time(now);
     new_event->set_machine(gLocalMachineId);
     new_event->set_home(-1);
->>>>>>> a347634a
+    txn_id = txn_internal->id();
   }
   if (per_thread_metrics_repo != nullptr) {
     per_thread_metrics_repo->RecordTxnEvent(txn_id, event);
