#pragma once

#include <sstream>
#include <string>
#include <vector>

namespace slog {

size_t NextToken(std::string& token, const std::string& str, const std::string& delims, size_t pos = 0);

size_t NextNTokens(std::vector<std::string>& tokens, const std::string& str, const std::string& delims, size_t n = 1,
                   size_t pos = 0);

std::string Trim(std::string str);

std::vector<std::string> Split(const std::string& str, const std::string& delims);

<<<<<<< HEAD
template <typename T, typename R>
std::string Join(const std::vector<std::pair<T, R>> parts, char delim = ';') {
=======
template <template <typename, typename...> class Container, typename T, typename R>
std::string Join(const Container<std::pair<T, R>>& parts, char delim = ';') {
>>>>>>> e35f8a60
  std::ostringstream ss;
  bool first = true;
  for (const auto& p : parts) {
    if (!first) {
      ss << delim;
    } else {
      first = false;
    }
    ss << p.first << ":" << p.second;
  }
  return ss.str();
}

<<<<<<< HEAD
template <typename T>
std::string Join(const std::vector<T> parts, char delim = ';') {
=======
template <typename Container>
std::string Join(const Container& parts, char delim = ';') {
>>>>>>> e35f8a60
  std::ostringstream ss;
  bool first = true;
  for (const auto& p : parts) {
    if (!first) {
      ss << delim;
    } else {
      first = false;
    }
    ss << p;
  }
  return ss.str();
}

}  // namespace slog<|MERGE_RESOLUTION|>--- conflicted
+++ resolved
@@ -15,13 +15,8 @@
 
 std::vector<std::string> Split(const std::string& str, const std::string& delims);
 
-<<<<<<< HEAD
-template <typename T, typename R>
-std::string Join(const std::vector<std::pair<T, R>> parts, char delim = ';') {
-=======
 template <template <typename, typename...> class Container, typename T, typename R>
 std::string Join(const Container<std::pair<T, R>>& parts, char delim = ';') {
->>>>>>> e35f8a60
   std::ostringstream ss;
   bool first = true;
   for (const auto& p : parts) {
@@ -35,13 +30,8 @@
   return ss.str();
 }
 
-<<<<<<< HEAD
-template <typename T>
-std::string Join(const std::vector<T> parts, char delim = ';') {
-=======
 template <typename Container>
 std::string Join(const Container& parts, char delim = ';') {
->>>>>>> e35f8a60
   std::ostringstream ss;
   bool first = true;
   for (const auto& p : parts) {
