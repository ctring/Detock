--- conflicted
+++ resolved
@@ -122,9 +122,9 @@
   paxos_propose->set_value(local_partition);
   Send(move(paxos_env), kLocalPaxos);
 
-  auto num_partitions = config_->num_partitions();
-
-  if (config_->sorted_batch()) {
+  auto num_partitions = config()->num_partitions();
+
+  if (config()->sorted_batch()) {
     for (uint32_t part = 0; part < num_partitions; part++) {
       auto& txns = *partitioned_batch_[part]->mutable_transactions();
       std::sort(txns.begin(), txns.end(), txn_id_less_than);
@@ -132,12 +132,7 @@
   }
 
   if (!SendBatchDelayed()) {
-<<<<<<< HEAD
-    auto num_replicas = config_->num_replicas();
-=======
-    auto num_partitions = config()->num_partitions();
     auto num_replicas = config()->num_replicas();
->>>>>>> f20b803f
     for (uint32_t part = 0; part < num_partitions; part++) {
       auto env = NewBatchRequest(partitioned_batch_[part].release());
 
