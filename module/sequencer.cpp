--- conflicted
+++ resolved
@@ -45,19 +45,8 @@
 void Sequencer::OnInternalRequestReceived(EnvelopePtr&& env) {
   auto request = env->mutable_request();
   switch (request->type_case()) {
-<<<<<<< HEAD
     case Request::kForwardTxn:
       ProcessForwardRequest(move(env));
-=======
-    case Request::kForwardTxn: {
-      auto txn = request->mutable_forward_txn()->release_txn();
-      if (txn->internal().sequencer_delay_ms() > 0) {
-        auto delay = milliseconds(txn->internal().sequencer_delay_ms());
-        NewTimedCallback(delay, [this, txn]() { BatchTxn(txn); });
-      } else {
-        BatchTxn(txn);
-      }
->>>>>>> 98d2e1e7
       break;
     case Request::kStats:
       ProcessStatsRequest(request->stats());
@@ -69,7 +58,7 @@
 }
 
 void Sequencer::ProcessForwardRequest(EnvelopePtr&& env) {
-  auto now = system_clock::now().time_since_epoch().count();
+  auto now = std::chrono::system_clock::now().time_since_epoch().count();
   auto txn = env->mutable_request()->mutable_forward_txn()->release_txn();
 
   RECORD(txn->mutable_internal(), TransactionEvent::ENTER_SEQUENCER);
@@ -79,9 +68,10 @@
   } else {
     auto timestamp = std::make_pair(txn->internal().timestamp(), txn->internal().coordinating_server());
     txn_buffer_.emplace(timestamp, txn);
-    auto delay = duration_cast<microseconds>(nanoseconds(txn->internal().timestamp() - now)) + 1us;
-    NewTimedCallback(delay, [this]() {
-      auto now = system_clock::now().time_since_epoch().count();
+    auto delay = std::chrono::duration_cast<std::chrono::microseconds>(
+        std::chrono::nanoseconds(txn->internal().timestamp() - now));
+    NewTimedCallback(delay + std::chrono::microseconds(1), [this]() {
+      auto now = std::chrono::system_clock::now().time_since_epoch().count();
       while (!txn_buffer_.empty() && txn_buffer_.top().first.first <= now) {
         BatchTxn(txn_buffer_.top().second);
         txn_buffer_.pop();
