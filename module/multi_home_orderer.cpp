--- conflicted
+++ resolved
@@ -17,14 +17,7 @@
 
 MultiHomeOrderer::MultiHomeOrderer(const shared_ptr<Broker>& broker, const MetricsRepositoryManagerPtr& metrics_manager,
                                    std::chrono::milliseconds poll_timeout)
-<<<<<<< HEAD
-    : NetworkedModule("MultiHomeOrderer", broker, kMultiHomeOrdererChannel, metrics_manager, poll_timeout),
-      batch_id_counter_(0) {
-=======
-    : NetworkedModule(broker, kMultiHomeOrdererChannel, metrics_manager, poll_timeout),
-      batch_id_counter_(0),
-      collecting_stats_(false) {
->>>>>>> 0d6317a9
+    : NetworkedModule(broker, kMultiHomeOrdererChannel, metrics_manager, poll_timeout), batch_id_counter_(0) {
   batch_per_rep_.resize(config()->num_replicas());
   NewBatch();
 }
