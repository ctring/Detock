#pragma once

// Prevent mixing with other versions
#ifdef LOCK_MANAGER
#error "Only one lock manager can be included"
#endif
#define LOCK_MANAGER

#include <atomic>
#include <list>
#include <mutex>
#include <optional>
#include <unordered_map>
#include <unordered_set>
#include <vector>
#include <zmq.hpp>

#include "common/configuration.h"
#include "common/constants.h"
#include "common/json_utils.h"
#include "common/txn_holder.h"
#include "common/types.h"
#include "module/base/module.h"

using std::list;
using std::optional;
using std::pair;
using std::shared_ptr;
using std::unordered_map;
using std::unordered_set;
using std::vector;

namespace slog {

/**
 * An object of this class represents the tail of the lock queue.
 * We don't update this structure when a transaction releases its
 * locks. Therefore, this structure might contain released transactions
 * so we need to verify any result returned from it.
 */
class LockQueueTail {
 public:
  optional<TxnId> AcquireReadLock(TxnId txn_id);
  vector<TxnId> AcquireWriteLock(TxnId txn_id);

  /* For debugging */
  optional<TxnId> write_lock_requester() const { return write_lock_requester_; }

  /* For debugging */
  vector<TxnId> read_lock_requesters() const { return read_lock_requesters_; }

 private:
  optional<TxnId> write_lock_requester_;
  vector<TxnId> read_lock_requesters_;
};

<<<<<<< HEAD
struct TxnInfo {
  TxnInfo(TxnId txn_id, int unarrived) : id(txn_id), num_waiting_for(0), unarrived_lock_requests(unarrived) {}

  const TxnId id;
  // This list must only grow
  vector<TxnId> waited_by;
  int num_waiting_for;
  int unarrived_lock_requests;

  bool is_complete() const { return unarrived_lock_requests == 0; }
  bool is_ready() const { return num_waiting_for == 0 && unarrived_lock_requests == 0; }
};

class DeadlockResolver;

=======
>>>>>>> 5a28e37f
/**
 * This is a deterministic lock manager which grants locks for transactions
 * in the order that they request. If transaction X, appears before
 * transaction Y in the log, X always gets all locks before Y.
 *
 * DDR stands for Deterministic Deadlock Resolving. This lock manager is
 * remaster-aware like the RMA lock manager. However, for each lock wait
 * queue, it only keeps track of the tail of the queue. The dependencies
 * between the txns are tracked in a graph, which can be used to deterministically
 * detect and resolve deadlocks.
 *
 * Transactions coming into this lock manager must have unique ids. For example,
 * after txn 100 acquires and releases its locks, the txn id 100 cannot be used
 * again for any future txns coming into this lock manager.
 *
 * Remastering:
 * Locks are taken on the tuple <key, replica>, using the transaction's
 * master metadata. The masters are checked in the worker, so if two
 * transactions hold separate locks for the same key, then one has an
 * incorrect master and will be aborted. Remaster transactions request the
 * locks for both <key, old replica> and <key, new replica>.
 */
class DDRLockManager {
 public:
  /**
   * Starts the deadlock resolver in a new thread
   *
   * @param context zmq context to create the signal socket
   * @param signal_chan channel to receive signal from the deadlock resolver when there are new ready txns after
   *                    resolving deadlocks
   * @param check_interval interval between the times the deadlock resolver wakes up
   * @param init_only only initialize the resolver without actually run it
   */
  void StartDeadlockResolver(zmq::context_t& context, Channel signal_chan, milliseconds check_interval,
                             bool init_only = false);
  /**
   * Runs the deadlock resolving algorithm synchronously. Return false if the resolver is not initialized yet or
   * it is already running in a background thread.
   */
  bool ResolveDeadlock();

  /**
   * Gets the list of txns that become ready after resolving deadlocks
   */
  vector<TxnId> GetReadyTxns();

  /**
   * Tries to acquire all locks for a given transaction. If not
   * all locks are acquired, the transaction is queued up to wait
   * for the current holders to release.
   *
   * @param txn The transaction whose locks are acquired.
   * @return    true if all locks are acquired, false if not and
   *            the transaction is queued up.
   */
  AcquireLocksResult AcquireLocks(const Transaction& txn);

  /**
   * Releases all locks that a transaction is holding or waiting for.
   *
   * @param txn_holder Holder of the transaction whose locks are released.
   *            LockOnly txn is not accepted.
   * @return    A set of IDs of transactions that are able to obtain
   *            all of their locks thanks to this release.
   */
  vector<TxnId> ReleaseLocks(TxnId txn_id);

  /**
   * Gets current statistics of the lock manager
   *
   * @param stats A JSON object where the statistics are stored into
   */
  void GetStats(rapidjson::Document& stats, uint32_t level) const;

 private:
<<<<<<< HEAD
  friend class DeadlockResolver;

  unordered_map<KeyReplica, LockQueueTail> lock_table_;
  unordered_map<TxnId, TxnInfo> txn_info_;
  mutable std::mutex mut_txn_info_;

  vector<TxnId> ready_txns_;
  std::mutex mut_ready_txns_;

  // For stats
  std::atomic<long> num_deadlocks_resolved_ = 0;

  // This must defined the end so that it is destroyed before the shared resources
  std::unique_ptr<ModuleRunner> dl_resolver_;
=======
  struct TxnInfo {
    TxnInfo(int unarrived) : unarrived_lock_requests(unarrived), waiting_for_cnt(0) {}
    vector<TxnId> waited_by;
    int unarrived_lock_requests;
    int waiting_for_cnt;

    bool is_ready() const { return waiting_for_cnt == 0 && unarrived_lock_requests == 0; }
  };
  unordered_map<TxnId, TxnInfo> txn_info_;
  unordered_map<KeyReplica, LockQueueTail> lock_table_;
>>>>>>> 5a28e37f
};

}  // namespace slog<|MERGE_RESOLUTION|>--- conflicted
+++ resolved
@@ -54,24 +54,8 @@
   vector<TxnId> read_lock_requesters_;
 };
 
-<<<<<<< HEAD
-struct TxnInfo {
-  TxnInfo(TxnId txn_id, int unarrived) : id(txn_id), num_waiting_for(0), unarrived_lock_requests(unarrived) {}
-
-  const TxnId id;
-  // This list must only grow
-  vector<TxnId> waited_by;
-  int num_waiting_for;
-  int unarrived_lock_requests;
-
-  bool is_complete() const { return unarrived_lock_requests == 0; }
-  bool is_ready() const { return num_waiting_for == 0 && unarrived_lock_requests == 0; }
-};
-
 class DeadlockResolver;
 
-=======
->>>>>>> 5a28e37f
 /**
  * This is a deterministic lock manager which grants locks for transactions
  * in the order that they request. If transaction X, appears before
@@ -147,11 +131,23 @@
   void GetStats(rapidjson::Document& stats, uint32_t level) const;
 
  private:
-<<<<<<< HEAD
   friend class DeadlockResolver;
 
+  struct TxnInfo {
+    TxnInfo(TxnId txn_id, int unarrived) : id(txn_id), num_waiting_for(0), unarrived_lock_requests(unarrived) {}
+
+    const TxnId id;
+    // This list must only grow
+    vector<TxnId> waited_by;
+    int num_waiting_for;
+    int unarrived_lock_requests;
+
+    bool is_complete() const { return unarrived_lock_requests == 0; }
+    bool is_ready() const { return num_waiting_for == 0 && unarrived_lock_requests == 0; }
+  };
+
+  unordered_map<TxnId, TxnInfo> txn_info_;
   unordered_map<KeyReplica, LockQueueTail> lock_table_;
-  unordered_map<TxnId, TxnInfo> txn_info_;
   mutable std::mutex mut_txn_info_;
 
   vector<TxnId> ready_txns_;
@@ -162,18 +158,6 @@
 
   // This must defined the end so that it is destroyed before the shared resources
   std::unique_ptr<ModuleRunner> dl_resolver_;
-=======
-  struct TxnInfo {
-    TxnInfo(int unarrived) : unarrived_lock_requests(unarrived), waiting_for_cnt(0) {}
-    vector<TxnId> waited_by;
-    int unarrived_lock_requests;
-    int waiting_for_cnt;
-
-    bool is_ready() const { return waiting_for_cnt == 0 && unarrived_lock_requests == 0; }
-  };
-  unordered_map<TxnId, TxnInfo> txn_info_;
-  unordered_map<KeyReplica, LockQueueTail> lock_table_;
->>>>>>> 5a28e37f
 };
 
 }  // namespace slog