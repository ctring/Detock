--- conflicted
+++ resolved
@@ -54,20 +54,13 @@
 };
 
 struct TxnInfo {
-<<<<<<< HEAD
-  explicit TxnInfo(TxnId txn_id) : id(txn_id), num_waiting_for(0), unarrived_lock_requests(0) {}
+  TxnInfo(TxnId txn_id, int unarrived) : id(txn_id), num_waiting_for(0), unarrived_lock_requests(unarrived) {}
 
   const TxnId id;
   // This list must only grow
   vector<TxnId> waited_by;
   int num_waiting_for;
   int unarrived_lock_requests;
-=======
-  TxnInfo(int unarrived) : unarrived_lock_requests(unarrived), waiting_for_cnt(0) {}
-  vector<TxnId> waited_by;
-  int unarrived_lock_requests;
-  int waiting_for_cnt;
->>>>>>> a4138e0e
 
   bool is_complete() const { return unarrived_lock_requests == 0; }
   bool is_ready() const { return num_waiting_for == 0 && unarrived_lock_requests == 0; }
@@ -85,7 +78,7 @@
  * queue, it only keeps track of the tail of the queue. The dependencies
  * between the txns are tracked in a graph, which can be used to deterministically
  * detect and resolve deadlocks.
- * 
+ *
  * Transactions coming into this lock manager must have unique ids. For example,
  * after txn 100 acquires and releases its locks, the txn id 100 cannot be used
  * again for any future txns coming into this lock manager.
@@ -102,7 +95,6 @@
 class DDRLockManager {
  public:
   /**
-<<<<<<< HEAD
    * Starts the deadlock resolver in a new thread
    *
    * @param context zmq context to create the signal socket
@@ -125,22 +117,6 @@
   vector<TxnId> GetReadyTxns();
 
   /**
-   * Counts the number of locks a txn needs.
-   *
-   * For MULTI_HOME txns, the number of needed locks before
-   * calling this method can be negative due to its LockOnly
-   * txn. Calling this function would bring the number of waited
-   * locks back to 0, meaning all locks are granted.
-   *
-   * @param txn_holder Holder of the transaction to be registered.
-   * @return    true if all locks are acquired, false if not and
-   *            the transaction is queued up.
-   */
-  bool AcceptTransaction(const TxnHolder& txn_holder);
-
-  /**
-=======
->>>>>>> a4138e0e
    * Tries to acquire all locks for a given transaction. If not
    * all locks are acquired, the transaction is queued up to wait
    * for the current holders to release.
