#include "module/scheduler_components/worker.h"

#if defined(REMASTER_PROTOCOL_SIMPLE) || defined(REMASTER_PROTOCOL_PER_KEY)
#include "module/scheduler_components/remaster_manager.h"
#endif /* defined(REMASTER_PROTOCOL_SIMPLE) || defined(REMASTER_PROTOCOL_PER_KEY) */

#include <glog/logging.h>

#include <thread>

#include "common/proto_utils.h"
#include "module/scheduler.h"

using std::make_pair;

namespace slog {

namespace {
uint64_t MakeTag(const RunId& run_id) { return run_id.first * 10 + run_id.second; }

inline std::ostream& operator<<(std::ostream& os, const RunId& run_id) {
  os << "(" << run_id.first << ", " << run_id.second << ")";
  return os;
}
}  // namespace

using internal::Envelope;
using internal::Request;
using internal::Response;
using std::make_unique;

Worker::Worker(const std::shared_ptr<Broker>& broker, Channel channel,
               const std::shared_ptr<Storage<Key, Record>>& storage, const MetricsRepositoryManagerPtr& metrics_manager,
               std::chrono::milliseconds poll_timeout)
    : NetworkedModule("Worker-" + std::to_string(channel), broker, channel, metrics_manager, poll_timeout),
      storage_(storage) {
  switch (config()->commands()) {
    case internal::Commands::DUMMY:
      commands_ = make_unique<DummyCommands<Key, Record>>(config(), storage);
      break;
    case internal::Commands::NOOP:
      commands_ = make_unique<NoopCommands<Key, Record>>();
      break;
    default:
      commands_ = make_unique<KeyValueCommands<Key, Record>>(config(), storage);
      break;
  }
}

void Worker::Initialize() {
  zmq::socket_t sched_socket(*context(), ZMQ_DEALER);
  sched_socket.set(zmq::sockopt::rcvhwm, 0);
  sched_socket.set(zmq::sockopt::sndhwm, 0);
  sched_socket.connect(MakeInProcChannelAddress(kWorkerChannel));

  AddCustomSocket(std::move(sched_socket));
}

void Worker::OnInternalRequestReceived(EnvelopePtr&& env) {
  if (env->request().type_case() != Request::kRemoteReadResult) {
    LOG(FATAL) << "Invalid request for worker";
  }
  auto& read_result = env->request().remote_read_result();
  auto run_id = make_pair(read_result.txn_id(), read_result.deadlocked());
  auto state_it = txn_states_.find(run_id);
  if (state_it == txn_states_.end()) {
    LOG(ERROR) << "Transaction " << run_id << " does not exist for remote read result";
    return;
  }

  VLOG(2) << "Got remote read result for txn " << run_id;

  auto& state = state_it->second;
  auto& txn = state.txn_holder->txn();

  if (read_result.deadlocked()) {
    RECORD(txn.mutable_internal(), TransactionEvent::GOT_REMOTE_READS_DEADLOCKED);
  } else {
    RECORD(txn.mutable_internal(), TransactionEvent::GOT_REMOTE_READS);
  }

  if (txn.status() != TransactionStatus::ABORTED) {
    if (read_result.will_abort()) {
      // TODO: optimize by returning an aborting transaction to the scheduler immediately.
      // later remote reads will need to be garbage collected.
      txn.set_status(TransactionStatus::ABORTED);
      txn.set_abort_reason(read_result.abort_reason());
    } else {
      // Apply remote reads.
      for (const auto& kv : read_result.reads()) {
        txn.mutable_keys()->insert(kv);
      }
    }
  }

  state.remote_reads_waiting_on--;

  // Move the transaction to a new phase if all remote reads arrive
  if (state.remote_reads_waiting_on == 0) {
    if (state.phase == TransactionState::Phase::WAIT_REMOTE_READ) {
      state.phase = TransactionState::Phase::EXECUTE;

      // Remove the redirection at broker for this txn
      auto redirect_env = NewEnvelope();
      redirect_env->mutable_request()->mutable_broker_redirect()->set_tag(MakeTag(run_id));
      redirect_env->mutable_request()->mutable_broker_redirect()->set_stop(true);
      Send(move(redirect_env), Broker::MakeChannel(config()->broker_ports_size() - 1));

      VLOG(3) << "Execute txn " << run_id << " after receving all remote read results";
    } else {
      LOG(FATAL) << "Invalid phase";
    }
  }

  AdvanceTransaction(run_id);
}

bool Worker::OnCustomSocket() {
  auto& sched_socket = GetCustomSocket(0);

  zmq::message_t msg;
  if (!sched_socket.recv(msg, zmq::recv_flags::dontwait)) {
    return false;
  }

  auto data = *msg.data<std::pair<TxnHolder*, bool>>();
  auto txn_holder = data.first;
  auto& txn = txn_holder->txn();
  auto run_id = std::make_pair(txn.internal().id(), data.second);

  RECORD(txn.mutable_internal(), TransactionEvent::ENTER_WORKER);

  // Create a state for the new transaction
  // TODO: Clean up txns that later got into a deadlock
  auto [iter, ok] = txn_states_.try_emplace(run_id, txn_holder);

  CHECK(ok) << "Transaction " << run_id << " has already been dispatched to this worker";

  iter->second.phase = TransactionState::Phase::READ_LOCAL_STORAGE;

  VLOG(3) << "Initialized state for txn " << run_id;

  AdvanceTransaction(run_id);

  return true;
}

void Worker::AdvanceTransaction(const RunId& run_id) {
  auto& state = TxnState(run_id);
  switch (state.phase) {
    case TransactionState::Phase::READ_LOCAL_STORAGE:
      ReadLocalStorage(run_id);
      [[fallthrough]];
    case TransactionState::Phase::WAIT_REMOTE_READ:
      if (state.phase == TransactionState::Phase::WAIT_REMOTE_READ) {
        // The only way to get out of this phase is through remote messages
        break;
      }
      [[fallthrough]];
    case TransactionState::Phase::EXECUTE:
      if (state.phase == TransactionState::Phase::EXECUTE) {
        Execute(run_id);
      }
      [[fallthrough]];
    case TransactionState::Phase::FINISH:
      Finish(run_id);
      // Never fallthrough after this point because Finish and PreAbort
      // has already destroyed the state object
      break;
  }
}

void Worker::ReadLocalStorage(const RunId& run_id) {
  auto& state = TxnState(run_id);
  auto txn_holder = state.txn_holder;
  auto& txn = txn_holder->txn();

  if (txn.status() != TransactionStatus::ABORTED) {
#if defined(REMASTER_PROTOCOL_SIMPLE) || defined(REMASTER_PROTOCOL_PER_KEY)
    switch (RemasterManager::CheckCounters(txn, false, storage_)) {
      case VerifyMasterResult::VALID: {
        break;
      }
      case VerifyMasterResult::ABORT: {
        txn.set_status(TransactionStatus::ABORTED);
        txn.set_abort_reason("Outdated counter");
        break;
      }
      case VerifyMasterResult::WAITING: {
        LOG(FATAL) << "Transaction " << run_id << " was sent to worker with a high counter";
        break;
      }
      default:
        LOG(FATAL) << "Unrecognized check counter result";
        break;
    }
#endif

    // We don't need to check if keys are in partition here since the assumption is that
    // the out-of-partition keys have already been removed
    for (auto& [key, value] : *(txn.mutable_keys())) {
      if (auto record = storage_->Read(key); record != nullptr) {
        // Check whether the store master metadata matches with the information
        // stored in the transaction
        if (value.metadata().master() != record->metadata.master) {
          txn.set_status(TransactionStatus::ABORTED);
          txn.set_abort_reason("Outdated master");
          break;
        }
        value.set_value(record->to_string());
      } else if (txn.procedure_case() == Transaction::kRemaster) {
        txn.set_status(TransactionStatus::ABORTED);
        txn.set_abort_reason("Remaster non-existent key " + key);
        break;
      }
    }
  }

  BroadcastReads(run_id);

  // Set the number of remote reads that this partition needs to wait for
  state.remote_reads_waiting_on = 0;

#ifdef LOCK_MANAGER_DDR
  // If DDR is used, all partitions have to wait
  const auto& waiting_partitions = txn.internal().involved_partitions();
#else
  const auto& waiting_partitions = txn.internal().active_partitions();
#endif
  if (std::find(waiting_partitions.begin(), waiting_partitions.end(), config()->local_partition()) !=
      waiting_partitions.end()) {
    // Waiting partition needs remote reads from all partitions
    state.remote_reads_waiting_on = txn.internal().involved_partitions_size() - 1;
  }
  if (state.remote_reads_waiting_on == 0) {
    VLOG(3) << "Execute txn " << run_id << " without remote reads";
    state.phase = TransactionState::Phase::EXECUTE;
  } else {
    // Establish a redirection at broker for this txn so that we can receive remote reads
    auto redirect_env = NewEnvelope();
    redirect_env->mutable_request()->mutable_broker_redirect()->set_tag(MakeTag(run_id));
    redirect_env->mutable_request()->mutable_broker_redirect()->set_channel(channel());
    Send(move(redirect_env), Broker::MakeChannel(config()->broker_ports_size() - 1));

    VLOG(3) << "Defer executing txn " << run_id << " until having enough remote reads";
    state.phase = TransactionState::Phase::WAIT_REMOTE_READ;
  }
}

void Worker::Execute(const RunId& run_id) {
  auto& state = TxnState(run_id);
  auto& txn = state.txn_holder->txn();

  switch (txn.procedure_case()) {
    case Transaction::kCode: {
      if (txn.status() != TransactionStatus::ABORTED) {
        commands_->Execute(txn);
      }

      if (txn.status() == TransactionStatus::ABORTED) {
        VLOG(3) << "Txn " << run_id << " aborted with reason: " << txn.abort_reason();
      } else {
        VLOG(3) << "Committed txn " << run_id;
      }
      break;
    }
    case Transaction::kRemaster: {
      txn.set_status(TransactionStatus::COMMITTED);
      auto key_it = txn.keys().begin();
      const auto& key = key_it->first;
      Record record;
      storage_->Read(key, record);
      auto new_counter = key_it->second.metadata().counter() + 1;
      record.metadata = Metadata(txn.remaster().new_master(), new_counter);
      storage_->Write(key, record);

      state.txn_holder->SetRemasterResult(key, new_counter);
      break;
    }
    default:
      LOG(FATAL) << "Procedure is not set";
  }
  state.phase = TransactionState::Phase::FINISH;
}

void Worker::Finish(const RunId& run_id) {
  auto& state = TxnState(run_id);
  auto txn = state.txn_holder->Release();

  RECORD(txn->mutable_internal(), TransactionEvent::EXIT_WORKER);

  // Send the txn back to the coordinating server if it is in the same region.
  // This must happen before the sending to scheduler below. Otherwise,
  // the scheduler may destroy the transaction holder before we can
  // send the transaction to the server.
  auto coordinator = txn->internal().coordinating_server();
  if (config()->UnpackMachineId(coordinator).first == config()->local_replica()) {
    if (config()->return_dummy_txn()) {
      txn->mutable_keys()->clear();
      txn->mutable_code()->clear();
      txn->mutable_remaster()->Clear();
    }
    Envelope env;
    auto completed_sub_txn = env.mutable_request()->mutable_completed_subtxn();
    completed_sub_txn->set_partition(config()->local_partition());
    completed_sub_txn->set_allocated_txn(txn);
    Send(env, txn->internal().coordinating_server(), kServerChannel);
  } else {
    delete txn;
  }

  // Notify the scheduler that we're done
  zmq::message_t msg(sizeof(TxnId));
  *msg.data<TxnId>() = run_id.first;
  GetCustomSocket(0).send(msg, zmq::send_flags::none);

  // Done with this txn. Remove it from the state map
  txn_states_.erase(run_id);

  VLOG(3) << "Finished with txn " << run_id;
}

void Worker::BroadcastReads(const RunId& run_id) {
  auto& state = TxnState(run_id);
  auto txn_holder = state.txn_holder;
  auto& txn = txn_holder->txn();

#ifdef LOCK_MANAGER_DDR
  // If DDR is used, all partitions have to wait
  const auto& waiting_partitions = txn.internal().involved_partitions();
#else
  const auto& waiting_partitions = txn.internal().active_partitions();
#endif

  if (waiting_partitions.empty()) {
    return;
  }

  auto local_partition = config()->local_partition();
  auto local_replica = config()->local_replica();
  auto aborted = txn.status() == TransactionStatus::ABORTED;

  // Send abort result and local reads to all remote active partitions
  Envelope env;
  auto rrr = env.mutable_request()->mutable_remote_read_result();
  rrr->set_txn_id(run_id.first);
  rrr->set_deadlocked(run_id.second);
  rrr->set_partition(local_partition);
  rrr->set_will_abort(aborted);
  rrr->set_abort_reason(txn.abort_reason());
  if (!aborted) {
    auto reads_to_be_sent = rrr->mutable_reads();
    for (const auto& [key, value] : txn.keys()) {
      auto& read = (*reads_to_be_sent)[key];
      read.set_value(value.value());
      read.set_type(value.type());
    }
  }

  vector<MachineId> destinations;
  for (auto p : waiting_partitions) {
    if (p != local_partition) {
      destinations.push_back(config()->MakeMachineId(local_replica, p));
    }
  }
  // Try to use a different broker thread other than the default one so that
  // a worker would have an exclusive pathway for information passing
<<<<<<< HEAD
  Send(env, destinations, MakeTag(run_id), config()->broker_ports_size() - 1);
=======
  Send(env, destinations, txn_id, config()->broker_ports(config()->broker_ports_size() - 1));
>>>>>>> f8151f4f
}

TransactionState& Worker::TxnState(const RunId& run_id) {
  auto state_it = txn_states_.find(run_id);
  DCHECK(state_it != txn_states_.end());
  return state_it->second;
}

}  // namespace slog<|MERGE_RESOLUTION|>--- conflicted
+++ resolved
@@ -365,11 +365,7 @@
   }
   // Try to use a different broker thread other than the default one so that
   // a worker would have an exclusive pathway for information passing
-<<<<<<< HEAD
-  Send(env, destinations, MakeTag(run_id), config()->broker_ports_size() - 1);
-=======
-  Send(env, destinations, txn_id, config()->broker_ports(config()->broker_ports_size() - 1));
->>>>>>> f8151f4f
+  Send(env, destinations, MakeTag(run_id), config()->broker_ports(config()->broker_ports_size() - 1));
 }
 
 TransactionState& Worker::TxnState(const RunId& run_id) {
