--- conflicted
+++ resolved
@@ -214,12 +214,8 @@
     }
   }
 
-<<<<<<< HEAD
+  VLOG(3) << "Broadcasting local reads to other partitions";
   BroadcastReads(run_id);
-=======
-  VLOG(3) << "Broadcasting local reads to other partitions";
-  NotifyOtherPartitions(txn_id);
->>>>>>> 0d0dfcf5
 
   // Set the number of remote reads that this partition needs to wait for
   state.remote_reads_waiting_on = 0;
@@ -366,13 +362,7 @@
       destinations.push_back(config()->MakeMachineId(local_replica, p));
     }
   }
-<<<<<<< HEAD
-  // Try to use a different broker thread other than the default one so that
-  // a worker would have an exclusive pathway for information passing
   Send(env, destinations, MakeTag(run_id));
-=======
-  Send(env, destinations, txn_id);
->>>>>>> 0d0dfcf5
 }
 
 TransactionState& Worker::TxnState(const RunId& run_id) {
