--- conflicted
+++ resolved
@@ -213,12 +213,8 @@
     }
   }
 
-<<<<<<< HEAD
   VLOG(3) << "Broadcasting local reads to other partitions";
   BroadcastReads(run_id);
-=======
-  NotifyOtherPartitions(txn_id);
->>>>>>> a8bc5be2
 
   // Set the number of remote reads that this partition needs to wait for
   state.remote_reads_waiting_on = 0;
