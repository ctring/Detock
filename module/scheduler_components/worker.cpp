#include "module/scheduler_components/worker.h"

#if defined(REMASTER_PROTOCOL_SIMPLE) || defined(REMASTER_PROTOCOL_PER_KEY)
#include "module/scheduler_components/remaster_manager.h"
#endif /* defined(REMASTER_PROTOCOL_SIMPLE) || defined(REMASTER_PROTOCOL_PER_KEY) */

#include <glog/logging.h>

#include <thread>

#include "common/monitor.h"
#include "common/proto_utils.h"
#include "module/scheduler.h"

using std::make_pair;

namespace slog {

namespace {
uint32_t MakeTag(const RunId& run_id) { return run_id.first * 10 + run_id.second; }
}  // namespace

using std::make_unique;
using internal::Envelope;
using internal::Request;
using internal::Response;

Worker::Worker(const ConfigurationPtr& config, const std::shared_ptr<Broker>& broker, Channel channel,
               const shared_ptr<Storage<Key, Record>>& storage, std::chrono::milliseconds poll_timeout)
    : NetworkedModule("Worker-" + std::to_string(channel), broker, channel, poll_timeout),
      config_(config),
      storage_(storage) {
  switch (config_->commands()) {
    case internal::Commands::DUMMY:
      commands_ = make_unique<DummyCommands<Key, Record>>(config, storage);
      break;
    case internal::Commands::NOOP:
      commands_ = make_unique<NoopCommands<Key, Record>>();
      break;
    default:
      commands_ = make_unique<KeyValueCommands<Key, Record>>(config, storage);
      break;
  }
}

void Worker::Initialize() {
  zmq::socket_t sched_socket(*context(), ZMQ_DEALER);
  sched_socket.set(zmq::sockopt::rcvhwm, 0);
  sched_socket.set(zmq::sockopt::sndhwm, 0);
  sched_socket.connect(MakeInProcChannelAddress(kWorkerChannel));

  AddCustomSocket(std::move(sched_socket));
}

void Worker::OnInternalRequestReceived(EnvelopePtr&& env) {
  if (env->request().type_case() != Request::kRemoteReadResult) {
    LOG(FATAL) << "Invalid request for worker";
  }
  auto& read_result = env->request().remote_read_result();
  auto run_id = make_pair(read_result.txn_id(), read_result.deadlocked());
  auto state_it = txn_states_.find(run_id);
  if (state_it == txn_states_.end()) {
    VLOG(1) << "Transaction " << run_id << " does not exist for remote read result";
    return;
  }

  VLOG(2) << "Got remote read result for txn " << run_id;

  auto& state = state_it->second;
  auto& txn = state.txn_holder->txn();

  if (txn.status() != TransactionStatus::ABORTED) {
    if (read_result.will_abort()) {
      // TODO: optimize by returning an aborting transaction to the scheduler immediately.
      // later remote reads will need to be garbage collected.
      txn.set_status(TransactionStatus::ABORTED);
      txn.set_abort_reason(read_result.abort_reason());
    } else {
      // Apply remote reads.
      for (const auto& kv : read_result.reads()) {
        txn.mutable_keys()->insert(kv);
      }
    }
  }

  state.remote_reads_waiting_on--;

  // Move the transaction to a new phase if all remote reads arrive
  if (state.remote_reads_waiting_on == 0) {
    if (state.phase == TransactionState::Phase::WAIT_REMOTE_READ) {
      state.phase = TransactionState::Phase::EXECUTE;

      // Remove the redirection at broker for this txn
      auto redirect_env = NewEnvelope();
      redirect_env->mutable_request()->mutable_broker_redirect()->set_tag(MakeTag(run_id));
      redirect_env->mutable_request()->mutable_broker_redirect()->set_stop(true);
      Send(move(redirect_env), Broker::MakeChannel(config_->broker_ports_size() - 1));

      VLOG(3) << "Execute txn " << run_id << " after receving all remote read results";
    } else {
      LOG(FATAL) << "Invalid phase";
    }
  }

  AdvanceTransaction(run_id);
}

bool Worker::OnCustomSocket() {
  auto& sched_socket = GetCustomSocket(0);

  zmq::message_t msg;
  if (!sched_socket.recv(msg, zmq::recv_flags::dontwait)) {
    return false;
  }

  auto txn_holder = *msg.data<TxnHolder*>();
  auto& txn = txn_holder->txn();
  auto run_id = txn_holder->run_id();

  TRACE(txn.mutable_internal(), TransactionEvent::ENTER_WORKER);

  // Create a state for the new transaction
  // TODO: Clean up txns that later got into a deadlock
  auto [iter, ok] = txn_states_.try_emplace(run_id, txn_holder);

  DCHECK(ok) << "Transaction " << run_id << " has already been dispatched to this worker";

  iter->second.phase = TransactionState::Phase::READ_LOCAL_STORAGE;

  VLOG(3) << "Initialized state for txn " << run_id;

  AdvanceTransaction(run_id);

  return true;
}

void Worker::AdvanceTransaction(const RunId& run_id) {
  auto& state = TxnState(run_id);
  switch (state.phase) {
    case TransactionState::Phase::READ_LOCAL_STORAGE:
      ReadLocalStorage(run_id);
      [[fallthrough]];
    case TransactionState::Phase::WAIT_REMOTE_READ:
      if (state.phase == TransactionState::Phase::WAIT_REMOTE_READ) {
        // The only way to get out of this phase is through remote messages
        break;
      }
      [[fallthrough]];
    case TransactionState::Phase::EXECUTE:
      if (state.phase == TransactionState::Phase::EXECUTE) {
        Execute(run_id);
      }
      [[fallthrough]];
    case TransactionState::Phase::FINISH:
      Finish(run_id);
      // Never fallthrough after this point because Finish and PreAbort
      // has already destroyed the state object
      break;
  }
}

void Worker::ReadLocalStorage(const RunId& run_id) {
  auto& state = TxnState(run_id);
  auto txn_holder = state.txn_holder;
  auto& txn = txn_holder->txn();

  if (txn.status() != TransactionStatus::ABORTED) {
#if defined(REMASTER_PROTOCOL_SIMPLE) || defined(REMASTER_PROTOCOL_PER_KEY)
    switch (RemasterManager::CheckCounters(txn, false, storage_)) {
      case VerifyMasterResult::VALID: {
        break;
      }
      case VerifyMasterResult::ABORT: {
        txn.set_status(TransactionStatus::ABORTED);
        txn.set_abort_reason("Outdated counter");
        break;
      }
      case VerifyMasterResult::WAITING: {
        LOG(FATAL) << "Transaction " << run_id << " was sent to worker with a high counter";
        break;
      }
      default:
        LOG(FATAL) << "Unrecognized check counter result";
        break;
    }
#endif

    // We don't need to check if keys are in partition here since the assumption is that
    // the out-of-partition keys have already been removed
    for (auto& [key, value] : *(txn.mutable_keys())) {
      if (auto record = storage_->Read(key); record != nullptr) {
        // Check whether the store master metadata matches with the information
        // stored in the transaction
        if (value.metadata().master() != record->metadata.master) {
          txn.set_status(TransactionStatus::ABORTED);
          txn.set_abort_reason("Outdated master");
          break;
        }
        value.set_value(record->to_string());
      } else if (txn.procedure_case() == Transaction::kRemaster) {
        txn.set_status(TransactionStatus::ABORTED);
        txn.set_abort_reason("Remaster non-existent key " + key);
        break;
      }
    }
  }

  BroadcastReads(run_id);

  // Set the number of remote reads that this partition needs to wait for
  state.remote_reads_waiting_on = 0;
#ifdef LOCK_MANAGER_DDR
  // If DDR is used, all partitions have to wait
  const auto& waiting_partitions = txn.internal().involved_partitions();
#else
  const auto& waiting_partitions = txn.internal().active_partitions();
#endif
  if (std::find(waiting_partitions.begin(), waiting_partitions.end(), config_->local_partition()) !=
      waiting_partitions.end()) {
    // Waiting partition needs remote reads from all partitions
    state.remote_reads_waiting_on = txn.internal().involved_partitions_size() - 1;
  }
  if (state.remote_reads_waiting_on == 0) {
    VLOG(3) << "Execute txn " << run_id << " without remote reads";
    state.phase = TransactionState::Phase::EXECUTE;
  } else {
    // Establish a redirection at broker for this txn so that we can receive remote reads
    auto redirect_env = NewEnvelope();
    redirect_env->mutable_request()->mutable_broker_redirect()->set_tag(MakeTag(run_id));
    redirect_env->mutable_request()->mutable_broker_redirect()->set_channel(channel());
    Send(move(redirect_env), Broker::MakeChannel(config_->broker_ports_size() - 1));

    VLOG(3) << "Defer executing txn " << run_id << " until having enough remote reads";
    state.phase = TransactionState::Phase::WAIT_REMOTE_READ;
  }
}

void Worker::Execute(const RunId& run_id) {
  auto& state = TxnState(run_id);
  auto& txn = state.txn_holder->txn();

  switch (txn.procedure_case()) {
    case Transaction::kCode: {
      if (txn.status() != TransactionStatus::ABORTED) {
        commands_->Execute(txn);
      }

      if (txn.status() == TransactionStatus::ABORTED) {
        VLOG(3) << "Txn " << run_id << " aborted with reason: " << txn.abort_reason();
      } else {
        VLOG(3) << "Committed txn " << run_id;
      }
      break;
    }
    case Transaction::kRemaster: {
      txn.set_status(TransactionStatus::COMMITTED);
      auto key_it = txn.keys().begin();
      const auto& key = key_it->first;
      Record record;
      storage_->Read(key, record);
      auto new_counter = key_it->second.metadata().counter() + 1;
      record.metadata = Metadata(txn.remaster().new_master(), new_counter);
      storage_->Write(key, record);

      state.txn_holder->SetRemasterResult(key, new_counter);
      break;
    }
    default:
      LOG(FATAL) << "Procedure is not set";
  }
  state.phase = TransactionState::Phase::FINISH;
}

<<<<<<< HEAD
void Worker::Finish(const RunId& run_id) {
  TRACE(TxnState(run_id).txn_holder->txn().mutable_internal(), TransactionEvent::EXIT_WORKER);
=======
void Worker::Finish(TxnId txn_id) {
  auto& state = TxnState(txn_id);
  auto txn = state.txn_holder->Release();

  TRACE(txn->mutable_internal(), TransactionEvent::EXIT_WORKER);
>>>>>>> 45b175b2

  // Send the txn back to the coordinating server if it is in the same region.
  // This must happen before the sending to scheduler below. Otherwise,
  // the scheduler may destroy the transaction holder before we can
  // send the transaction to the server.
<<<<<<< HEAD
  SendToCoordinatingServer(run_id);
=======
  auto coordinator = txn->internal().coordinating_server();
  if (config_->UnpackMachineId(coordinator).first == config_->local_replica()) {
    if (config_->return_dummy_txn()) {
      txn->mutable_keys()->clear();
      txn->mutable_code()->clear();
      txn->mutable_remaster()->Clear();
    }
    Envelope env;
    auto completed_sub_txn = env.mutable_request()->mutable_completed_subtxn();
    completed_sub_txn->set_partition(config_->local_partition());
    completed_sub_txn->set_allocated_txn(txn);
    Send(env, txn->internal().coordinating_server(), kServerChannel);
  } else {
    delete txn;
  }
>>>>>>> 45b175b2

  // Notify the scheduler that we're done
  zmq::message_t msg(sizeof(TxnId));
  *msg.data<TxnId>() = run_id.first;
  GetCustomSocket(0).send(msg, zmq::send_flags::none);

  // Done with this txn. Remove it from the state map
  txn_states_.erase(run_id);

  VLOG(3) << "Finished with txn " << run_id;
}

void Worker::BroadcastReads(const RunId& run_id) {
  auto& state = TxnState(run_id);
  auto txn_holder = state.txn_holder;
  auto& txn = txn_holder->txn();

#ifdef LOCK_MANAGER_DDR
  // If DDR is used, all partitions have to wait
  const auto& waiting_partitions = txn.internal().involved_partitions();
#else
  const auto& waiting_partitions = txn.internal().active_partitions();
#endif

  if (waiting_partitions.empty()) {
    return;
  }

  auto local_partition = config_->local_partition();
  auto local_replica = config_->local_replica();
  auto aborted = txn.status() == TransactionStatus::ABORTED;

  // Send abort result and local reads to all remote active partitions
  Envelope env;
  auto rrr = env.mutable_request()->mutable_remote_read_result();
  rrr->set_txn_id(run_id.first);
  rrr->set_deadlocked(run_id.second);
  rrr->set_partition(local_partition);
  rrr->set_will_abort(aborted);
  rrr->set_abort_reason(txn.abort_reason());
  if (!aborted) {
    auto reads_to_be_sent = rrr->mutable_reads();
    for (const auto& [key, value] : txn.keys()) {
      auto& read = (*reads_to_be_sent)[key];
      read.set_value(value.value());
      read.set_type(value.type());
    }
  }

  vector<MachineId> destinations;
  for (auto p : waiting_partitions) {
    if (p != local_partition) {
      destinations.push_back(config_->MakeMachineId(local_replica, p));
    }
  }
  // Try to use a different broker thread other than the default one so that
  // a worker would have an exclusive pathway for information passing
  Send(env, destinations, MakeTag(run_id), config_->broker_ports_size() - 1);
}

<<<<<<< HEAD
void Worker::SendToCoordinatingServer(const RunId& run_id) {
  auto& state = TxnState(run_id);
  auto txn_holder = state.txn_holder;

  // Send the txn back to the coordinating server
  Envelope env;
  auto completed_sub_txn = env.mutable_request()->mutable_completed_subtxn();
  completed_sub_txn->set_partition(config_->local_partition());

  auto txn = txn_holder->Release();
  if (config_->return_dummy_txn()) {
    txn->mutable_keys()->clear();
    txn->mutable_code()->clear();
    txn->mutable_remaster()->Clear();
  }
  completed_sub_txn->set_allocated_txn(txn);
  Send(env, txn->internal().coordinating_server(), kServerChannel);
}

TransactionState& Worker::TxnState(const RunId& run_id) {
  auto state_it = txn_states_.find(run_id);
=======
TransactionState& Worker::TxnState(TxnId txn_id) {
  auto state_it = txn_states_.find(txn_id);
>>>>>>> 45b175b2
  DCHECK(state_it != txn_states_.end());
  return state_it->second;
}

}  // namespace slog<|MERGE_RESOLUTION|>--- conflicted
+++ resolved
@@ -271,24 +271,16 @@
   state.phase = TransactionState::Phase::FINISH;
 }
 
-<<<<<<< HEAD
 void Worker::Finish(const RunId& run_id) {
-  TRACE(TxnState(run_id).txn_holder->txn().mutable_internal(), TransactionEvent::EXIT_WORKER);
-=======
-void Worker::Finish(TxnId txn_id) {
-  auto& state = TxnState(txn_id);
+  auto& state = TxnState(run_id);
   auto txn = state.txn_holder->Release();
 
   TRACE(txn->mutable_internal(), TransactionEvent::EXIT_WORKER);
->>>>>>> 45b175b2
 
   // Send the txn back to the coordinating server if it is in the same region.
   // This must happen before the sending to scheduler below. Otherwise,
   // the scheduler may destroy the transaction holder before we can
   // send the transaction to the server.
-<<<<<<< HEAD
-  SendToCoordinatingServer(run_id);
-=======
   auto coordinator = txn->internal().coordinating_server();
   if (config_->UnpackMachineId(coordinator).first == config_->local_replica()) {
     if (config_->return_dummy_txn()) {
@@ -304,7 +296,6 @@
   } else {
     delete txn;
   }
->>>>>>> 45b175b2
 
   // Notify the scheduler that we're done
   zmq::message_t msg(sizeof(TxnId));
@@ -365,32 +356,8 @@
   Send(env, destinations, MakeTag(run_id), config_->broker_ports_size() - 1);
 }
 
-<<<<<<< HEAD
-void Worker::SendToCoordinatingServer(const RunId& run_id) {
-  auto& state = TxnState(run_id);
-  auto txn_holder = state.txn_holder;
-
-  // Send the txn back to the coordinating server
-  Envelope env;
-  auto completed_sub_txn = env.mutable_request()->mutable_completed_subtxn();
-  completed_sub_txn->set_partition(config_->local_partition());
-
-  auto txn = txn_holder->Release();
-  if (config_->return_dummy_txn()) {
-    txn->mutable_keys()->clear();
-    txn->mutable_code()->clear();
-    txn->mutable_remaster()->Clear();
-  }
-  completed_sub_txn->set_allocated_txn(txn);
-  Send(env, txn->internal().coordinating_server(), kServerChannel);
-}
-
 TransactionState& Worker::TxnState(const RunId& run_id) {
   auto state_it = txn_states_.find(run_id);
-=======
-TransactionState& Worker::TxnState(TxnId txn_id) {
-  auto state_it = txn_states_.find(txn_id);
->>>>>>> 45b175b2
   DCHECK(state_it != txn_states_.end());
   return state_it->second;
 }
