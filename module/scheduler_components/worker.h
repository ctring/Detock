#pragma once

#include <functional>
#include <optional>
#include <unordered_map>
#include <unordered_set>
#include <zmq.hpp>

#include "common/configuration.h"
#include "common/txn_holder.h"
#include "common/types.h"
#include "module/base/networked_module.h"
#include "module/scheduler_components/commands.h"
#include "proto/internal.pb.h"
#include "proto/transaction.pb.h"
#include "storage/storage.h"

namespace slog {

struct TransactionState {
  enum class Phase { READ_LOCAL_STORAGE, WAIT_REMOTE_READ, EXECUTE, FINISH };

  TransactionState(TxnHolder* txn_holder)
      : txn_holder(txn_holder), remote_reads_waiting_on(0), phase(Phase::READ_LOCAL_STORAGE) {}
  TxnHolder* txn_holder;
  uint32_t remote_reads_waiting_on;
  Phase phase;
};

/**
 * A worker executes and commits transactions. Every time it receives from
 * the scheduler a message pertaining to a transaction X, it will either
 * initializes the state for X if X is a new transaction or try to advance
 * X to the subsequent phases as much as possible.
 */
class Worker : public NetworkedModule {
 public:
  Worker(const ConfigurationPtr& config, const std::shared_ptr<Broker>& broker, Channel channel,
         const std::shared_ptr<Storage<Key, Record>>& storage,
         std::chrono::milliseconds poll_timeout_ms = kModuleTimeout);

  static Channel MakeChannel(int worker_num) { return kMaxChannel + worker_num; }

 protected:
  void Initialize() final;
  /**
   * Applies remote read for transactions that are in the WAIT_REMOTE_READ phase.
   * When all remote reads are received, the transaction is moved to the EXECUTE phase.
   */
  void OnInternalRequestReceived(EnvelopePtr&& env) final;

  /**
   * Receives new transaction from the scheduler
   */
  bool OnCustomSocket() final;

 private:
  /**
   * Drives most of the phase transition of a transaction
   */
  void AdvanceTransaction(const RunId& run_id);

  /**
   * Checks master metadata information and reads local data to the transaction
   * buffer, then broadcast local data to other partitions
   */
  void ReadLocalStorage(const RunId& run_id);

  /**
   * Executes the code inside the transaction
   */
  void Execute(const RunId& run_id);

  /**
   * Returns the result back to the scheduler and cleans up the transaction state
   */
  void Finish(const RunId& run_id);

  void BroadcastReads(const RunId& run_id);

<<<<<<< HEAD
  void SendToCoordinatingServer(const RunId& txn_id);

=======
>>>>>>> 45b175b2
  // Precondition: txn_id must exists in txn states table
  TransactionState& TxnState(const RunId& run_id);

  ConfigurationPtr config_;
  std::shared_ptr<Storage<Key, Record>> storage_;
  std::unique_ptr<Commands<Key, Record>> commands_;

  std::map<RunId, TransactionState> txn_states_;
};

}  // namespace slog<|MERGE_RESOLUTION|>--- conflicted
+++ resolved
@@ -78,11 +78,6 @@
 
   void BroadcastReads(const RunId& run_id);
 
-<<<<<<< HEAD
-  void SendToCoordinatingServer(const RunId& txn_id);
-
-=======
->>>>>>> 45b175b2
   // Precondition: txn_id must exists in txn states table
   TransactionState& TxnState(const RunId& run_id);
 
