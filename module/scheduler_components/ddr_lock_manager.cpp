#include "module/scheduler_components/ddr_lock_manager.h"

#include <glog/logging.h>

#include <algorithm>

#include "connection/zmq_utils.h"

using std::lock_guard;
using std::make_pair;
using std::make_unique;
using std::move;
using std::mutex;
using std::optional;
using std::unique_ptr;

namespace slog {

/**
 * Periodically, the deadlock resolver wakes up, takes a snapshot of the dependency graph,
 * deterministically resolve the deadlocks, if any, and applies any changes to the original graph.
 * It finds strongly connected components in the graph and only resolves the "stable" components.
 * The original graph might still grow while the resolver is running so care must be taken such that
 * we don't remove new addition of the orignal graph while applying back the modified-but-outdated
 * snapshot.
 *
 * We keep track the dependencies with respect to a txn via its waited-by list and waiting-for counter.
 * For all txns in a "stable" component, it is guaranteed that the waiting-for counter will never change
 * and the waited-by list will only grow. Therefore, it is safe to the resolver to make any change to
 * the waiting-for counter, and the snapshotted prefix of the waited-by list.
 */
class DeadlockResolver : public Module {
  enum class ComponentType { UNASSIGNED, STABLE, UNSTABLE };
  struct Node {
    explicit Node(TxnId txn_id, bool is_complete)
        : id(txn_id), is_complete(is_complete), visited(false), comp_type(ComponentType::UNASSIGNED) {}

    const TxnId id;
    const bool is_complete;

    vector<TxnId> redges;
    bool visited;
    ComponentType comp_type;
  };

 public:
  DeadlockResolver(DDRLockManager& lock_manager, zmq::context_t& context, Channel signal_chan,
                   milliseconds check_interval)
      : Module("DeadlockResolver"),
        lm_(lock_manager),
        signal_(context, ZMQ_PUSH),
        signal_chan_(signal_chan),
        check_interval_(check_interval) {}

  void SetUp() final { signal_.connect(MakeInProcChannelAddress(signal_chan_)); }

  bool Loop() final {
    std::this_thread::sleep_for(check_interval_);

    // Take a snapshot of the txn dependency graph
    {
      lock_guard<mutex> guard(lm_.mut_txn_info_);
      txn_info_ = lm_.txn_info_;
    }

    // The resolver uses num_waiting_for field to record the amount that the actual value of
    // num_waiting_for in the lock manager would increase/decrease after resolving deadlocks
    for (auto& it : txn_info_) {
      it.second.num_waiting_for = 0;
    }

    // Find topological order and build the tranpose graph
    topo_order_.clear();
    aux_graph_.clear();
    for (auto& it : txn_info_) {
      auto txn = it.second;
      auto ins = aux_graph_.try_emplace(txn.id, txn.id, txn.is_complete());
      auto& node = ins.first->second;
      if (!node.visited) {
        node.visited = true;
        FindTopoOrderAndTranspose(txn);
      }
    }
    std::reverse(topo_order_.begin(), topo_order_.end());

    vector<TxnId> to_be_updated;
    int num_sscs = 0;
    // Form the strongly connected components. This time, We traverse on
    // the tranpose graph. For each stable component with more than 1 member,
    // perform deterministic deadlock resolving
    for (auto txn_id : topo_order_) {
      auto it = aux_graph_.find(txn_id);
      CHECK(it != aux_graph_.end()) << "Topo order contains unknown txn: " << txn_id;

      auto& node = it->second;
      if (node.comp_type == ComponentType::UNASSIGNED) {
        ssc_.clear();
        auto is_stable = FormStronglyConnectedComponent(node);
        if (!is_stable) {
          // Set all nodes in the current component to unstable
          for (auto id : ssc_) {
            auto node_it = aux_graph_.find(id);
            DCHECK(node_it != aux_graph_.end());
            node_it->second.comp_type = ComponentType::UNSTABLE;
          }
        } else if (ssc_.size() > 1) {
          // If this component is stable and has more than 1 element, resolve the deadlock
          ResolveDeadlock();
          // The info of txns in this scc will be updated in the lock manager
          to_be_updated.insert(to_be_updated.end(), ssc_.begin(), ssc_.end());
          num_sscs++;
        }
      }
    }

    vector<TxnId> ready_txns;
    // Update the txn info table in the lock manager with deadlock-free dependencies if needed
    if (!to_be_updated.empty()) {
      lock_guard<mutex> guard(lm_.mut_txn_info_);

      for (auto txn_id : to_be_updated) {
        auto new_txn_it = txn_info_.find(txn_id);
        CHECK(new_txn_it != txn_info_.end());
        auto& new_txn = new_txn_it->second;

        auto txn_it = lm_.txn_info_.find(txn_id);
        CHECK(txn_it != lm_.txn_info_.end());
        auto& txn = txn_it->second;

        // Replace the prefix of the waited-by list by the deadlock-resolved waited-by list
        std::copy(new_txn.waited_by.begin(), new_txn.waited_by.end(), txn.waited_by.begin());
        // The resolver stores the amount that num_waiting_for increases/decreases so it is
        // added here instead of assigning
        txn.num_waiting_for += new_txn.num_waiting_for;
        // Check if any txn becomes ready after deadlock resolving. This must be performed
        // in this critical region. Otherwise, we might run into a race condition where both
        // the resolver and lock manager see num_waiting_for as larger than 0, while it is not
        // because they work on two different snapshots of the txn_info table
        if (txn.is_ready()) {
          ready_txns.push_back(txn_id);
        }
      }
    }

    if (!ready_txns.empty()) {
      // Update the ready txns list in the lock manager
      {
        lock_guard<mutex> guard(lm_.mut_ready_txns_);
        lm_.ready_txns_.insert(lm_.ready_txns_.end(), ready_txns.begin(), ready_txns.end());
      }

      // Send signal that there are new ready txns
      auto env = make_unique<internal::Envelope>();
      env->mutable_request()->mutable_signal();
      SendEnvelope(signal_, move(env));
    }

    if (num_sscs) {
      VLOG(3) << "Deadlock group(s) found and resolved: " << num_sscs;
      if (ready_txns.empty()) {
        VLOG(3) << "No txn becomes ready after resolving deadlock";
      } else {
        VLOG(3) << "New ready txns after resolving deadlocks: " << ready_txns.size();
      }
    } else {
      VLOG_EVERY_N(4, 100) << "No stable deadlock found";
    }
    return false;
  }

 private:
  void FindTopoOrderAndTranspose(TxnInfo& txn) {
    for (auto n : txn.waited_by) {
      if (n == kSentinelTxnId) {
        continue;
      }

      auto it = txn_info_.find(n);
      CHECK(it != txn_info_.end()) << "Corrupted graph. Unknown txn: " << n;

      auto& neighbor = it->second;
      // Build tranpose graph
      auto ins = aux_graph_.try_emplace(neighbor.id, neighbor.id, neighbor.is_complete());
      auto& node = ins.first->second;
      node.redges.push_back(txn.id);
      if (!node.visited) {
        node.visited = true;
        FindTopoOrderAndTranspose(neighbor);
      }
    }
    // Establish topological order
    topo_order_.push_back(txn.id);
  }

  // Returns true if the component is stable
  bool FormStronglyConnectedComponent(Node& node) {
    ssc_.push_back(node.id);
    // Assume the current component is stable
    node.comp_type = ComponentType::STABLE;

    bool is_stable = node.is_complete;
    for (auto n : node.redges) {
      auto it = aux_graph_.find(n);
      CHECK(it != aux_graph_.end()) << "Corrupted auxiliary graph. Unknown node: " << n;

      auto& neighbor = it->second;
      if (neighbor.comp_type == ComponentType::UNASSIGNED) {
        is_stable &= FormStronglyConnectedComponent(neighbor);
      } else if (neighbor.comp_type == ComponentType::UNSTABLE) {
        is_stable = false;
      }
    }
    return is_stable;
  }

  void ResolveDeadlock() {
    DCHECK_GE(ssc_.size(), 2);

    std::sort(ssc_.begin(), ssc_.end());
    for (int i = ssc_.size() - 1; i >= 0; --i) {
      auto txn_it = txn_info_.find(ssc_[i]);
      CHECK(txn_it != txn_info_.end()) << "SSC contains unknown txn: " << ssc_[i];
      auto& txn = txn_it->second;
      CHECK(txn.is_complete()) << "SSC contains incomplete txn: " << ssc_[i];

      // Don't add edge if this is the last element of in the component list
      bool new_edge_added = static_cast<size_t>(i) == ssc_.size() - 1;
      for (size_t j = 0; j < txn.waited_by.size(); j++) {
        if (std::binary_search(ssc_.begin(), ssc_.end(), txn.waited_by[j])) {
          auto waiting_txn = txn_info_.find(txn.waited_by[j]);
          CHECK(waiting_txn != txn_info_.end());
          if (!new_edge_added) {
            txn.waited_by[j] = ssc_[i + 1];
            // Since i goes in reverse order, ssc_[i + 1] is already checked for
            // existence and stuff at this point
            ++(txn_info_.find(ssc_[i + 1])->second.num_waiting_for);
            new_edge_added = true;
          } else {
            // Setting to kSentinelTxnId effectively removes this edge
            txn.waited_by[j] = kSentinelTxnId;
          }
          --waiting_txn->second.num_waiting_for;
        }
      }
      // There is at least one waited-by txn for each txn in an ssc so there
      // must be one empty slot for the new edge
      CHECK(new_edge_added) << "Cannot find slot to add new edge";
    }
  }

  DDRLockManager& lm_;
  zmq::socket_t signal_;
  Channel signal_chan_;
  milliseconds check_interval_;

  unordered_map<TxnId, TxnInfo> txn_info_;
  unordered_map<TxnId, Node> aux_graph_;
  vector<TxnId> topo_order_;
  vector<TxnId> ssc_;
};

optional<TxnId> LockQueueTail::AcquireReadLock(TxnId txn_id) {
  read_lock_requesters_.push_back(txn_id);
  return write_lock_requester_;
}

vector<TxnId> LockQueueTail::AcquireWriteLock(TxnId txn_id) {
  vector<TxnId> deps;
  if (read_lock_requesters_.empty()) {
    if (write_lock_requester_.has_value()) {
      deps.push_back(write_lock_requester_.value());
    }
  } else {
    deps.insert(deps.end(), read_lock_requesters_.begin(), read_lock_requesters_.end());
    read_lock_requesters_.clear();
  }
  write_lock_requester_ = txn_id;
  return deps;
}

void DDRLockManager::StartDeadlockResolver(zmq::context_t& context, Channel signal_chan, milliseconds check_interval,
                                           bool init_only) {
  dl_resolver_ = MakeRunnerFor<DeadlockResolver>(*this, context, signal_chan, check_interval);
  if (!init_only) {
    dl_resolver_->StartInNewThread();
  }
}

bool DDRLockManager::ResolveDeadlock() {
  if (!dl_resolver_ || dl_resolver_->is_running()) {
    return false;
  }
  dl_resolver_->StartOnce();
  return true;
}

vector<TxnId> DDRLockManager::GetReadyTxns() {
  lock_guard<mutex> guard(mut_ready_txns_);
  auto ret = ready_txns_;
  ready_txns_.clear();
  return ret;
}

AcquireLocksResult DDRLockManager::AcquireLocks(const Transaction& txn) {
  auto txn_id = txn.internal().id();
  auto home = txn.internal().home();
  auto is_remaster = txn.procedure_case() == Transaction::kRemaster;
  int num_relevant_locks = 0;

  vector<TxnId> blocking_txns;
  for (const auto& kv : txn.keys()) {
    if (!is_remaster && static_cast<int>(kv.second.metadata().master()) != home) {
      continue;
    }
    ++num_relevant_locks;

    auto key_replica = MakeKeyReplica(kv.first, home);
    auto& lock_queue_tail = lock_table_[key_replica];

    switch (kv.second.type()) {
      case KeyType::READ: {
        auto b_txn = lock_queue_tail.AcquireReadLock(txn_id);
        if (b_txn.has_value()) {
          blocking_txns.push_back(b_txn.value());
        }
        break;
      }
      case KeyType::WRITE: {
        auto b_txns = lock_queue_tail.AcquireWriteLock(txn_id);
        blocking_txns.insert(blocking_txns.begin(), b_txns.begin(), b_txns.end());
        break;
      }
      default:
        LOG(FATAL) << "Invalid lock mode";
    }
  }

  // Deduplicate the blocking txns list. We throw away this list eventually
  // so there is no need to erase the extra values at the tail
  std::sort(blocking_txns.begin(), blocking_txns.end());
  auto last = std::unique(blocking_txns.begin(), blocking_txns.end());

  {
    lock_guard<mutex> guard(mut_txn_info_);
    // A remaster txn only has one key K but it acquires locks on (K, RO) and (K, RN)
    // where RO and RN are the old and new region respectively.
    auto ins = txn_info_.try_emplace(txn_id, txn_id, is_remaster ? 2 : txn.keys_size());
    auto& txn_info = ins.first->second;
    txn_info.unarrived_lock_requests -= num_relevant_locks;
    // Add current txn to the waited_by list of each blocking txn
    for (auto b_txn = blocking_txns.begin(); b_txn != last; b_txn++) {
      if (*b_txn == txn_id) {
        continue;
      }
      // The txns returned from the lock table might already leave
      // the lock manager so we need to check for their existence here
      auto b_txn_info = txn_info_.find(*b_txn);
      if (b_txn_info == txn_info_.end()) {
        continue;
      }
      // Let A be a blocking txn of a multi-home txn B. It is possible that
      // two lock-only txns of B both sees A and A is double counted here.
      // However, B is also added twice in the waited_by list of A. Therefore,
      // on releasing A, num_waiting_for of B is correctly subtracted.
      txn_info.num_waiting_for++;
      b_txn_info->second.waited_by.emplace_back(txn_id);
    }
    if (txn_info.is_ready()) {
      return AcquireLocksResult::ACQUIRED;
    }
    return AcquireLocksResult::WAITING;
  }
}

vector<TxnId> DDRLockManager::ReleaseLocks(const Transaction& txn) {
  auto txn_id = txn.internal().id();
  {
    lock_guard<mutex> guard(mut_txn_info_);

    auto txn_info_it = txn_info_.find(txn_id);
    if (txn_info_it == txn_info_.end()) {
      return {};
    }
    auto& txn_info = txn_info_it->second;
    if (!txn_info.is_ready()) {
      LOG(FATAL) << "Releasing unready txn is forbidden";
    }
    vector<TxnId> result;
    for (auto blocked_txn_id : txn_info.waited_by) {
      if (blocked_txn_id == kSentinelTxnId) {
        continue;
      }
      auto it = txn_info_.find(blocked_txn_id);
      if (it == txn_info_.end()) {
        LOG(ERROR) << "Blocked txn " << blocked_txn_id << " does not exist";
        continue;
      }
      auto& blocked_txn = it->second;
      blocked_txn.num_waiting_for--;
      if (blocked_txn.is_ready()) {
        // While the waited_by list might contain duplicates, the blocked
        // txn only becomes ready when its last entry in the waited_by list
        // is accounted for.
        result.push_back(blocked_txn_id);
      }
    }
    txn_info_.erase(txn_id);
    return result;
  }
}

/**
 * {
 *    lock_manager_type: 1,
 *    num_txns_waiting_for_lock: <number of txns waiting for lock>,
 *    num_waiting_for_per_txn (lvl == 1): [
 *      [<txn id>, <number of txns waited>],
 *      ...
 *    ],
 *    waited_by_graph (lvl > 1): [
 *      [<txn id>, [<waited by txn id>, ...]],
 *      ...
 *    ],
 *    lock_table (lvl >= 2): [
 *      [
 *        <key>,
 *        <write lock requester>,
 *        [<read lock requester>, ...],
 *      ],
 *      ...
 *    ],
 * }
 */
void DDRLockManager::GetStats(rapidjson::Document& stats, uint32_t level) const {
  using rapidjson::StringRef;

  auto& alloc = stats.GetAllocator();

<<<<<<< HEAD
  stats.AddMember(StringRef(LOCK_TABLE_TYPE), 1, alloc);

  {
    lock_guard<mutex> guard(mut_txn_info_);
    stats.AddMember(StringRef(NUM_TXNS_WAITING_FOR_LOCK), txn_info_.size(), alloc);
    if (level == 1) {
      // Collect number of locks waited per txn
      // TODO: Give this another name. For this lock manager, this is
      // number of txn waited, not the number of locks.
      stats.AddMember(StringRef(NUM_LOCKS_WAITED_PER_TXN),
                      ToJsonArrayOfKeyValue(
                          txn_info_, [](const auto& info) { return info.num_waiting_for; }, alloc),
                      alloc);
    }
=======
  stats.AddMember(StringRef(LOCK_MANAGER_TYPE), 1, alloc);

  stats.AddMember(StringRef(NUM_TXNS_WAITING_FOR_LOCK), txn_info_.size(), alloc);
  if (level == 1) {
    stats.AddMember(StringRef(NUM_WAITING_FOR_PER_TXN),
                    ToJsonArrayOfKeyValue(
                        txn_info_, [](const auto& info) { return info.waiting_for_cnt; }, alloc),
                    alloc);
  } else if (level > 1) {
    rapidjson::Value waited_by_graph(rapidjson::kArrayType);
    for (const auto& info : txn_info_) {
      rapidjson::Value entry(rapidjson::kArrayType);
      entry.PushBack(info.first, alloc).PushBack(ToJsonArray(info.second.waited_by, alloc), alloc);
      waited_by_graph.PushBack(entry, alloc);
    }
    stats.AddMember(StringRef(WAITED_BY_GRAPH), move(waited_by_graph), alloc);
>>>>>>> 8e2ae462
  }

  if (level >= 2) {
    // Collect data from lock tables
    rapidjson::Value lock_table(rapidjson::kArrayType);
    for (const auto& pair : lock_table_) {
      auto& key = pair.first;
      auto& lock_state = pair.second;
      rapidjson::Value entry(rapidjson::kArrayType);
      rapidjson::Value key_json(key.c_str(), alloc);
      // [key, write_lock_requester, [read_lock_requesters]]
      entry.PushBack(key_json, alloc)
          .PushBack(lock_state.write_lock_requester().value_or(0), alloc)
          .PushBack(ToJsonArray(lock_state.read_lock_requesters(), alloc), alloc);
      lock_table.PushBack(move(entry), alloc);
    }
    stats.AddMember(StringRef(LOCK_TABLE), move(lock_table), alloc);
  }
}

}  // namespace slog<|MERGE_RESOLUTION|>--- conflicted
+++ resolved
@@ -436,39 +436,25 @@
 
   auto& alloc = stats.GetAllocator();
 
-<<<<<<< HEAD
-  stats.AddMember(StringRef(LOCK_TABLE_TYPE), 1, alloc);
+  stats.AddMember(StringRef(LOCK_MANAGER_TYPE), 1, alloc);
 
   {
     lock_guard<mutex> guard(mut_txn_info_);
     stats.AddMember(StringRef(NUM_TXNS_WAITING_FOR_LOCK), txn_info_.size(), alloc);
     if (level == 1) {
-      // Collect number of locks waited per txn
-      // TODO: Give this another name. For this lock manager, this is
-      // number of txn waited, not the number of locks.
-      stats.AddMember(StringRef(NUM_LOCKS_WAITED_PER_TXN),
+      stats.AddMember(StringRef(NUM_WAITING_FOR_PER_TXN),
                       ToJsonArrayOfKeyValue(
                           txn_info_, [](const auto& info) { return info.num_waiting_for; }, alloc),
                       alloc);
-    }
-=======
-  stats.AddMember(StringRef(LOCK_MANAGER_TYPE), 1, alloc);
-
-  stats.AddMember(StringRef(NUM_TXNS_WAITING_FOR_LOCK), txn_info_.size(), alloc);
-  if (level == 1) {
-    stats.AddMember(StringRef(NUM_WAITING_FOR_PER_TXN),
-                    ToJsonArrayOfKeyValue(
-                        txn_info_, [](const auto& info) { return info.waiting_for_cnt; }, alloc),
-                    alloc);
-  } else if (level > 1) {
-    rapidjson::Value waited_by_graph(rapidjson::kArrayType);
-    for (const auto& info : txn_info_) {
-      rapidjson::Value entry(rapidjson::kArrayType);
-      entry.PushBack(info.first, alloc).PushBack(ToJsonArray(info.second.waited_by, alloc), alloc);
-      waited_by_graph.PushBack(entry, alloc);
-    }
-    stats.AddMember(StringRef(WAITED_BY_GRAPH), move(waited_by_graph), alloc);
->>>>>>> 8e2ae462
+    } else if (level > 1) {
+      rapidjson::Value waited_by_graph(rapidjson::kArrayType);
+      for (const auto& info : txn_info_) {
+        rapidjson::Value entry(rapidjson::kArrayType);
+        entry.PushBack(info.first, alloc).PushBack(ToJsonArray(info.second.waited_by, alloc), alloc);
+        waited_by_graph.PushBack(entry, alloc);
+      }
+      stats.AddMember(StringRef(WAITED_BY_GRAPH), move(waited_by_graph), alloc);
+    }
   }
 
   if (level >= 2) {
