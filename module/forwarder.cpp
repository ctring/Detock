#include "module/forwarder.h"

#include <glog/logging.h>

#include <algorithm>

#include "common/clock.h"
#include "common/constants.h"
#include "common/json_utils.h"
#include "common/proto_utils.h"

using std::move;
using std::shared_ptr;
using std::sort;
using std::string;
using std::unique;

namespace slog {

using internal::Envelope;
using internal::Request;
using internal::Response;
namespace {

uint32_t ChooseRandomPartition(const Transaction& txn, std::mt19937& rg) {
  std::uniform_int_distribution<> idx(0, txn.internal().involved_partitions_size() - 1);
  return txn.internal().involved_partitions(idx(rg));
}

}  // namespace

Forwarder::Forwarder(const std::shared_ptr<zmq::context_t>& context, const ConfigurationPtr& config,
                     const shared_ptr<LookupMasterIndex<Key, Metadata>>& lookup_master_index,
                     const MetricsRepositoryManagerPtr& metrics_manager, std::chrono::milliseconds poll_timeout)
    : NetworkedModule("Forwarder", context, config, config->forwarder_port(), kForwarderChannel, metrics_manager,
                      poll_timeout),
      lookup_master_index_(lookup_master_index),
      partitioned_lookup_request_(config->num_partitions()),
      batch_size_(0),
      rg_(std::random_device{}()) {
  for (uint32_t i = 0; i < config->num_replicas(); i++) {
    latencies_ns_.emplace_back(config->avg_latency_window_size());
  }
}

void Forwarder::Initialize() {
  if (config()->fs_latency_interval() > std::chrono::milliseconds(0)) {
    ScheduleNextLatencyProbe();
  }
}

void Forwarder::ScheduleNextLatencyProbe() {
  NewTimedCallback(config()->fs_latency_interval(), [this] {
    auto p = config()->leader_partition_for_multi_home_ordering();
    for (uint32_t r = 0; r < config()->num_replicas(); r++) {
      auto env = NewEnvelope();
      auto ping = env->mutable_request()->mutable_ping();
      ping->set_src_send_time(std::chrono::steady_clock::now().time_since_epoch().count());
      ping->set_dst(r);
      Send(move(env), config()->MakeMachineId(r, p), kSequencerChannel);
    }
    ScheduleNextLatencyProbe();
  });
}

void Forwarder::OnInternalRequestReceived(EnvelopePtr&& env) {
  switch (env->request().type_case()) {
    case Request::kForwardTxn:
      ProcessForwardTxn(move(env));
      break;
    case Request::kLookupMaster:
      ProcessLookUpMasterRequest(move(env));
      break;
    case Request::kStats:
      ProcessStatsRequest(env->request().stats());
      break;
    default:
      LOG(ERROR) << "Unexpected request type received: \"" << CASE_NAME(env->request().type_case(), Request) << "\"";
  }
}

void Forwarder::ProcessForwardTxn(EnvelopePtr&& env) {
  auto txn = env->mutable_request()->mutable_forward_txn()->mutable_txn();

  RECORD(txn->mutable_internal(), TransactionEvent::ENTER_FORWARDER);

  try {
    PopulateInvolvedPartitions(config(), *txn);
  } catch (std::invalid_argument& e) {
    LOG(ERROR) << "Only numeric keys are allowed while running in Simple Partitioning mode";
    return;
  }

  bool need_remote_lookup = false;
  for (auto& [key, value] : *txn->mutable_keys()) {
    auto partition = config()->partition_of_key(key);

    // If this is a local partition, lookup the master info from the local storage
    if (partition == config()->local_partition()) {
      Metadata metadata;
      if (lookup_master_index_->GetMasterMetadata(key, metadata)) {
        value.mutable_metadata()->set_master(metadata.master);
        value.mutable_metadata()->set_counter(metadata.counter);
      } else {
        value.mutable_metadata()->set_master(DEFAULT_MASTER_REGION_OF_NEW_KEY);
        value.mutable_metadata()->set_counter(0);
      }
    } else {
      // Otherwise, add the key to the appropriate remote lookup master request
      partitioned_lookup_request_[partition].mutable_request()->mutable_lookup_master()->add_keys(key);
      need_remote_lookup = true;
    }
  }

  // If there is no need to look master info from remote partitions,
  // forward the txn immediately
  if (!need_remote_lookup) {
    auto txn_type = SetTransactionType(*txn);
    VLOG(3) << "Determine txn " << txn->internal().id() << " to be " << ENUM_NAME(txn_type, TransactionType)
            << " without remote master lookup";
    DCHECK(txn_type != TransactionType::UNKNOWN);
    Forward(move(env));
    return;
  }

  VLOG(3) << "Remote master lookup needed to determine type of txn " << txn->internal().id();
  for (auto p : txn->internal().involved_partitions()) {
    if (p != config()->local_partition()) {
      partitioned_lookup_request_[p].mutable_request()->mutable_lookup_master()->add_txn_ids(txn->internal().id());
    }
  }
  pending_transactions_.insert_or_assign(txn->internal().id(), move(env));

  ++batch_size_;

  // If this is the first txn in the batch, schedule to send the batch at a later time
  if (batch_size_ == 1) {
    NewTimedCallback(config()->forwarder_batch_duration(), [this]() { SendLookupMasterRequestBatch(); });
    batch_starting_time_ = std::chrono::steady_clock::now();
  }
<<<<<<< HEAD

  // Batch size is larger than the maximum size, send the batch immediately
  auto max_batch_size = config()->forwarder_max_batch_size();
  if (max_batch_size > 0 && batch_size_ >= max_batch_size) {
    // Assumption: there is at most one timed callback at all time
    ClearTimedCallbacks();
    SendLookupMasterRequestBatch();
  }
=======
>>>>>>> c5501171
}

void Forwarder::SendLookupMasterRequestBatch() {
  if (per_thread_metrics_repo != nullptr) {
    per_thread_metrics_repo->RecordForwarderBatch(batch_size_,
                                                  (std::chrono::steady_clock::now() - batch_starting_time_).count());
  }

  auto local_rep = config()->local_replica();
  auto num_partitions = config()->num_partitions();
  for (uint32_t part = 0; part < num_partitions; part++) {
    if (!partitioned_lookup_request_[part].request().lookup_master().txn_ids().empty()) {
      Send(partitioned_lookup_request_[part], config()->MakeMachineId(local_rep, part), kForwarderChannel);
      partitioned_lookup_request_[part].Clear();
    }
  }
  batch_size_ = 0;
}

void Forwarder::ProcessLookUpMasterRequest(EnvelopePtr&& env) {
  const auto& lookup_master = env->request().lookup_master();
  Envelope lookup_env;
  auto lookup_response = lookup_env.mutable_response()->mutable_lookup_master();
  auto metadata_map = lookup_response->mutable_master_metadata();

  lookup_response->mutable_txn_ids()->CopyFrom(lookup_master.txn_ids());
  for (int i = 0; i < lookup_master.keys_size(); i++) {
    const auto& key = lookup_master.keys(i);

    if (config()->key_is_in_local_partition(key)) {
      Metadata metadata;
      if (lookup_master_index_->GetMasterMetadata(key, metadata)) {
        // If key exists, add the metadata of current key to the response
        auto& response_metadata = (*metadata_map)[key];
        response_metadata.set_master(metadata.master);
        response_metadata.set_counter(metadata.counter);
      } else {
        // Otherwise, assign it to the default region for new key
        auto& new_metadata = (*metadata_map)[key];
        new_metadata.set_master(DEFAULT_MASTER_REGION_OF_NEW_KEY);
        new_metadata.set_counter(0);
      }
    }
  }
  Send(lookup_env, env->from(), kForwarderChannel);
}

void Forwarder::OnInternalResponseReceived(EnvelopePtr&& env) {
  switch (env->response().type_case()) {
    case Response::kLookupMaster:
      UpdateMasterInfo(move(env));
      break;
    case Response::kPong:
      UpdateLatency(move(env));
      break;
    default:
      LOG(ERROR) << "Unexpected response type received: \"" << CASE_NAME(env->response().type_case(), Response) << "\"";
  }
}

void Forwarder::UpdateMasterInfo(EnvelopePtr&& env) {
  const auto& lookup_master = env->response().lookup_master();
  for (auto txn_id : lookup_master.txn_ids()) {
    auto pending_txn_it = pending_transactions_.find(txn_id);
    if (pending_txn_it == pending_transactions_.end()) {
      continue;
    }

    // Transfer master info from the lookup response to its intended transaction
    auto& pending_env = pending_txn_it->second;
    auto txn = pending_env->mutable_request()->mutable_forward_txn()->mutable_txn();
    for (auto& [key, value] : *txn->mutable_keys()) {
      if (!value.has_metadata()) {
        auto it = lookup_master.master_metadata().find(key);
        if (it != lookup_master.master_metadata().end()) {
          value.mutable_metadata()->CopyFrom(it->second);
        }
      }
    }

    auto txn_type = SetTransactionType(*txn);
    if (txn_type != TransactionType::UNKNOWN) {
      VLOG(3) << "Determine txn " << txn->internal().id() << " to be " << ENUM_NAME(txn_type, TransactionType);
      Forward(move(pending_env));
      pending_transactions_.erase(txn_id);
    }
  }
}

void Forwarder::UpdateLatency(EnvelopePtr&& env) {
  auto now = std::chrono::steady_clock::now().time_since_epoch().count();
  const auto& pong = env->response().pong();
  auto& latency_ns = latencies_ns_[pong.dst()];

  latency_ns.Add((now - pong.src_send_time()) / 2);

  if (per_thread_metrics_repo != nullptr) {
    per_thread_metrics_repo->RecordForwSequLatency(pong.dst(), pong.src_send_time(), now, latency_ns.avg());
  }
}

void Forwarder::Forward(EnvelopePtr&& env) {
  auto txn = env->mutable_request()->mutable_forward_txn()->mutable_txn();
  auto txn_internal = txn->mutable_internal();
  auto txn_id = txn_internal->id();
  auto txn_type = txn_internal->type();

  PopulateInvolvedReplicas(*txn);

  if (txn_type == TransactionType::SINGLE_HOME) {
    // If this current replica is its home, forward to the sequencer of the same machine
    // Otherwise, forward to the sequencer of a random machine in its home region
    auto home_replica = txn->keys().begin()->second.metadata().master();
    if (home_replica == config()->local_replica()) {
      VLOG(3) << "Current region is home of txn " << txn_id;

      RECORD(txn_internal, TransactionEvent::EXIT_FORWARDER_TO_SEQUENCER);

      Send(move(env), kSequencerChannel);
    } else {
      auto partition = ChooseRandomPartition(*txn, rg_);
      auto random_machine_in_home_replica = config()->MakeMachineId(home_replica, partition);

      VLOG(3) << "Forwarding txn " << txn_id << " to its home region (rep: " << home_replica << ", part: " << partition
              << ")";

      RECORD(txn_internal, TransactionEvent::EXIT_FORWARDER_TO_SEQUENCER);

      Send(*env, random_machine_in_home_replica, kSequencerChannel);
    }
  } else if (txn_type == TransactionType::MULTI_HOME_OR_LOCK_ONLY) {
    RECORD(txn_internal, TransactionEvent::EXIT_FORWARDER_TO_MULTI_HOME_ORDERER);

    if (config()->bypass_mh_orderer()) {
      VLOG(3) << "Txn " << txn_id << " is a multi-home txn. Sending to the sequencer.";

      // Send the txn directly to sequencers of involved replicas to generate lock-only txns
      auto part = config()->leader_partition_for_multi_home_ordering();

      if (config()->synchronized_batching()) {
        // If synchronized batching is on, compute the batching delay based on latency between the current
        // replica to the involved replicas
        std::vector<MachineId> destinations;
        int64_t max_avg_latency_ns = 0;
        for (auto rep : txn_internal->involved_replicas()) {
          max_avg_latency_ns = std::max(max_avg_latency_ns, static_cast<int64_t>(latencies_ns_[rep].avg()));
          destinations.push_back(config()->MakeMachineId(rep, part));
        }

        auto now = slog_clock::now();
        auto timestamp = now + std::chrono::nanoseconds(max_avg_latency_ns) +
                         std::chrono::microseconds(config()->timestamp_buffer_us());

        auto txn = env->mutable_request()->mutable_forward_txn()->mutable_txn();
        txn->mutable_internal()->set_timestamp(timestamp.time_since_epoch().count());
        txn->mutable_internal()->set_mh_depart_from_coordinator_time(now.time_since_epoch().count());
        Send(move(env), destinations, kSequencerChannel);
      } else {
        std::vector<MachineId> destinations;
        destinations.reserve(txn_internal->involved_replicas_size());
        for (auto rep : txn_internal->involved_replicas()) {
          destinations.push_back(config()->MakeMachineId(rep, part));
        }
        Send(move(env), destinations, kSequencerChannel);
      }
    } else {
      VLOG(3) << "Txn " << txn_id << " is a multi-home txn. Sending to the orderer.";
      // Send the txn to the orderer to form a global order
      Send(move(env), kMultiHomeOrdererChannel);
    }
  }
}

/**
 * {
 *    forw_batch_size:    int,
 *    forw_pending_txns:  [uint64],
 *    forw_num_pending_txns: int
 * }
 */
void Forwarder::ProcessStatsRequest(const internal::StatsRequest& stats_request) {
  using rapidjson::StringRef;

  int level = stats_request.level();

  rapidjson::Document stats;
  stats.SetObject();
  auto& alloc = stats.GetAllocator();

  stats.AddMember(StringRef(FORW_LATENCIES_NS),
                  ToJsonArray(
                      pending_transactions_, [](const auto& item) { return item.first; }, alloc),
                  alloc);

  stats.AddMember(StringRef(FORW_BATCH_SIZE), batch_size_, alloc);
  stats.AddMember(StringRef(FORW_NUM_PENDING_TXNS), pending_transactions_.size(), alloc);
  if (level > 0) {
    stats.AddMember(StringRef(FORW_PENDING_TXNS),
                    ToJsonArray(
                        pending_transactions_, [](const auto& item) { return item.first; }, alloc),
                    alloc);
  }

  // Write JSON object to a buffer and send back to the server
  rapidjson::StringBuffer buf;
  rapidjson::Writer<rapidjson::StringBuffer> writer(buf);
  stats.Accept(writer);

  auto env = NewEnvelope();
  env->mutable_response()->mutable_stats()->set_id(stats_request.id());
  env->mutable_response()->mutable_stats()->set_stats_json(buf.GetString());
  Send(move(env), kServerChannel);
}  // namespace slog

}  // namespace slog<|MERGE_RESOLUTION|>--- conflicted
+++ resolved
@@ -138,17 +138,6 @@
     NewTimedCallback(config()->forwarder_batch_duration(), [this]() { SendLookupMasterRequestBatch(); });
     batch_starting_time_ = std::chrono::steady_clock::now();
   }
-<<<<<<< HEAD
-
-  // Batch size is larger than the maximum size, send the batch immediately
-  auto max_batch_size = config()->forwarder_max_batch_size();
-  if (max_batch_size > 0 && batch_size_ >= max_batch_size) {
-    // Assumption: there is at most one timed callback at all time
-    ClearTimedCallbacks();
-    SendLookupMasterRequestBatch();
-  }
-=======
->>>>>>> c5501171
 }
 
 void Forwarder::SendLookupMasterRequestBatch() {
