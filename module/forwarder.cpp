--- conflicted
+++ resolved
@@ -37,9 +37,8 @@
       batch_size_(0),
       rg_(std::random_device()()),
       collecting_stats_(false) {
-<<<<<<< HEAD
-  partitioned_lookup_request_.resize(config()->num_partitions());
-  latencies_us_.resize(config()->num_replicas());
+  partitioned_lookup_request_.resize(config->num_partitions());
+  latencies_us_.resize(config->num_replicas());
   max_latency_us_ = 0;
 }
 
@@ -62,9 +61,6 @@
     }
     ScheduleNextLatencyProbe();
   });
-=======
-  partitioned_lookup_request_.resize(config->num_partitions());
->>>>>>> dc006094
 }
 
 void Forwarder::OnInternalRequestReceived(EnvelopePtr&& env) {
