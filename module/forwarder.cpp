#include "module/forwarder.h"

#include <glog/logging.h>

#include <algorithm>

#include "common/constants.h"
#include "common/json_utils.h"
#include "common/proto_utils.h"

using std::move;
using std::shared_ptr;
using std::sort;
using std::string;
using std::unique;

namespace slog {

using internal::Envelope;
using internal::Request;
using internal::Response;
namespace {

uint32_t ChooseRandomPartition(const Transaction& txn, std::mt19937& rg) {
  std::uniform_int_distribution<> idx(0, txn.internal().involved_partitions_size() - 1);
  return txn.internal().involved_partitions(idx(rg));
}

}  // namespace

Forwarder::Forwarder(const shared_ptr<Broker>& broker,
                     const shared_ptr<LookupMasterIndex<Key, Metadata>>& lookup_master_index,
                     const MetricsRepositoryManagerPtr& metrics_manager, milliseconds poll_timeout)
    : NetworkedModule("Forwarder", broker, kForwarderChannel, metrics_manager, poll_timeout),
      lookup_master_index_(lookup_master_index),
      batch_size_(0),
      rg_(std::random_device()()),
      collecting_stats_(false) {
<<<<<<< HEAD
  partitioned_lookup_request_.resize(config_->num_partitions());
  latencies_us_.resize(config_->num_replicas());
  max_latency_us_ = 0;
}

void Forwarder::Initialize() {
  if (config_->latency_probe_interval() > 0ms) {
    ScheduleNextLatencyProbe();
  }
}

void Forwarder::ScheduleNextLatencyProbe() {
  NewTimedCallback(config_->latency_probe_interval(), [this] {
    auto p = config_->leader_partition_for_multi_home_ordering();
    for (uint32_t r = 0; r < config_->num_replicas(); r++) {
      Envelope env;
      auto ping = env.mutable_request()->mutable_ping();
      ping->set_time(std::chrono::steady_clock::now().time_since_epoch().count());
      ping->set_target(r);
      ping->set_from_channel(kForwarderChannel);
      Send(move(env), config_->MakeMachineId(r, p), kSequencerChannel);
    }
    ScheduleNextLatencyProbe();
  });
=======
  partitioned_lookup_request_.resize(config()->num_partitions());
>>>>>>> f20b803f
}

void Forwarder::OnInternalRequestReceived(EnvelopePtr&& env) {
  switch (env->request().type_case()) {
    case Request::kForwardTxn:
      ProcessForwardTxn(move(env));
      break;
    case Request::kLookupMaster:
      ProcessLookUpMasterRequest(move(env));
      break;
    case Request::kStats:
      ProcessStatsRequest(env->request().stats());
      break;
    default:
      LOG(ERROR) << "Unexpected request type received: \"" << CASE_NAME(env->request().type_case(), Request) << "\"";
  }
}

void Forwarder::ProcessForwardTxn(EnvelopePtr&& env) {
  auto txn = env->mutable_request()->mutable_forward_txn()->mutable_txn();

  RECORD(txn->mutable_internal(), TransactionEvent::ENTER_FORWARDER);

  try {
    PopulateInvolvedPartitions(config(), *txn);
  } catch (std::invalid_argument& e) {
    LOG(ERROR) << "Only numeric keys are allowed while running in Simple Partitioning mode";
    return;
  }

  bool need_remote_lookup = false;
  for (auto& [key, value] : *txn->mutable_keys()) {
    auto partition = config()->partition_of_key(key);

    // If this is a local partition, lookup the master info from the local storage
    if (partition == config()->local_partition()) {
      Metadata metadata;
      if (lookup_master_index_->GetMasterMetadata(key, metadata)) {
        value.mutable_metadata()->set_master(metadata.master);
        value.mutable_metadata()->set_counter(metadata.counter);
      } else {
        value.mutable_metadata()->set_master(DEFAULT_MASTER_REGION_OF_NEW_KEY);
        value.mutable_metadata()->set_counter(0);
      }
    } else {
      // Otherwise, add the key to the appropriate remote lookup master request
      partitioned_lookup_request_[partition].mutable_request()->mutable_lookup_master()->add_keys(key);
      need_remote_lookup = true;
    }
  }

  // If there is no need to look master info from remote partitions,
  // forward the txn immediately
  if (!need_remote_lookup) {
    auto txn_type = SetTransactionType(*txn);
    VLOG(3) << "Determine txn " << txn->internal().id() << " to be " << ENUM_NAME(txn_type, TransactionType)
            << " without remote master lookup";
    DCHECK(txn_type != TransactionType::UNKNOWN);
    Forward(move(env));
    return;
  }

  VLOG(3) << "Remote master lookup needed to determine type of txn " << txn->internal().id();
  for (auto p : txn->internal().involved_partitions()) {
    if (p != config()->local_partition()) {
      partitioned_lookup_request_[p].mutable_request()->mutable_lookup_master()->add_txn_ids(txn->internal().id());
    }
  }
  pending_transactions_.insert_or_assign(txn->internal().id(), move(env));

  ++batch_size_;

  // If this is the first txn in the batch, schedule to send the batch at a later time
  if (batch_size_ == 1) {
    NewTimedCallback(config()->forwarder_batch_duration(), [this]() { SendLookupMasterRequestBatch(); });

    batch_starting_time_ = steady_clock::now();
  }

  // Batch size is larger than the maximum size, send the batch immediately
  auto max_batch_size = config()->forwarder_max_batch_size();
  if (max_batch_size > 0 && batch_size_ >= max_batch_size) {
    // Assumption: there is at most one timed callback at all time
    ClearTimedCallbacks();
    SendLookupMasterRequestBatch();
  }
}

void Forwarder::SendLookupMasterRequestBatch() {
  if (collecting_stats_) {
    stat_batch_sizes_.push_back(batch_size_);
    stat_batch_durations_ms_.push_back((steady_clock::now() - batch_starting_time_).count() / 1000000.0);
  }

  auto local_rep = config()->local_replica();
  auto num_partitions = config()->num_partitions();
  for (uint32_t part = 0; part < num_partitions; part++) {
    if (!partitioned_lookup_request_[part].request().lookup_master().txn_ids().empty()) {
      Send(partitioned_lookup_request_[part], config()->MakeMachineId(local_rep, part), kForwarderChannel);
      partitioned_lookup_request_[part].Clear();
    }
  }
  batch_size_ = 0;
}

void Forwarder::ProcessLookUpMasterRequest(EnvelopePtr&& env) {
  const auto& lookup_master = env->request().lookup_master();
  Envelope lookup_env;
  auto lookup_response = lookup_env.mutable_response()->mutable_lookup_master();
  auto metadata_map = lookup_response->mutable_master_metadata();

  lookup_response->mutable_txn_ids()->CopyFrom(lookup_master.txn_ids());
  for (int i = 0; i < lookup_master.keys_size(); i++) {
    const auto& key = lookup_master.keys(i);

    if (config()->key_is_in_local_partition(key)) {
      Metadata metadata;
      if (lookup_master_index_->GetMasterMetadata(key, metadata)) {
        // If key exists, add the metadata of current key to the response
        auto& response_metadata = (*metadata_map)[key];
        response_metadata.set_master(metadata.master);
        response_metadata.set_counter(metadata.counter);
      } else {
        // Otherwise, assign it to the default region for new key
        auto& new_metadata = (*metadata_map)[key];
        new_metadata.set_master(DEFAULT_MASTER_REGION_OF_NEW_KEY);
        new_metadata.set_counter(0);
      }
    }
  }
  Send(lookup_env, env->from(), kForwarderChannel);
}

void Forwarder::OnInternalResponseReceived(EnvelopePtr&& env) {
  switch (env->response().type_case()) {
    case Response::kLookupMaster:
      UpdateMasterInfo(move(env));
      break;
    case Response::kPong:
      UpdateLatency(move(env));
      break;
    default:
      LOG(ERROR) << "Unexpected response type received: \"" << CASE_NAME(env->response().type_case(), Response) << "\"";
  }
}

void Forwarder::UpdateMasterInfo(EnvelopePtr&& env) {
  const auto& lookup_master = env->response().lookup_master();
  for (auto txn_id : lookup_master.txn_ids()) {
    auto pending_txn_it = pending_transactions_.find(txn_id);
    if (pending_txn_it == pending_transactions_.end()) {
      continue;
    }

    // Transfer master info from the lookup response to its intended transaction
    auto& pending_env = pending_txn_it->second;
    auto txn = pending_env->mutable_request()->mutable_forward_txn()->mutable_txn();
    for (auto& [key, value] : *txn->mutable_keys()) {
      if (!value.has_metadata()) {
        auto it = lookup_master.master_metadata().find(key);
        if (it != lookup_master.master_metadata().end()) {
          value.mutable_metadata()->CopyFrom(it->second);
        }
      }
    }

    auto txn_type = SetTransactionType(*txn);
    if (txn_type != TransactionType::UNKNOWN) {
      VLOG(3) << "Determine txn " << txn->internal().id() << " to be " << ENUM_NAME(txn_type, TransactionType);
      Forward(move(pending_env));
      pending_transactions_.erase(txn_id);
    }
  }
}

void Forwarder::UpdateLatency(EnvelopePtr&& env) {
  auto now = std::chrono::steady_clock::now().time_since_epoch().count();
  const auto& pong = env->response().pong();
  latencies_us_[pong.target()] = (now - pong.time()) / 1000 / 2;
  max_latency_us_ = 0;
  for (auto l : latencies_us_) {
    max_latency_us_ = std::max(max_latency_us_, l);
  }
  if (per_thread_metrics_repo != nullptr) {
    per_thread_metrics_repo->RecordLatencyProbe(pong.target(), pong.time(), now);
  }
}

void Forwarder::Forward(EnvelopePtr&& env) {
  auto txn = env->mutable_request()->mutable_forward_txn()->mutable_txn();
  auto txn_internal = txn->mutable_internal();
  auto txn_id = txn_internal->id();
  auto txn_type = txn_internal->type();

  PopulateInvolvedReplicas(*txn);

  if (txn_type == TransactionType::SINGLE_HOME) {
    // If this current replica is its home, forward to the sequencer of the same machine
    // Otherwise, forward to the sequencer of a random machine in its home region
    auto home_replica = txn->keys().begin()->second.metadata().master();
    if (home_replica == config()->local_replica()) {
      VLOG(3) << "Current region is home of txn " << txn_id;

      RECORD(txn_internal, TransactionEvent::EXIT_FORWARDER_TO_SEQUENCER);

      Send(move(env), kSequencerChannel);
    } else {
      auto partition = ChooseRandomPartition(*txn, rg_);
      auto random_machine_in_home_replica = config()->MakeMachineId(home_replica, partition);

      VLOG(3) << "Forwarding txn " << txn_id << " to its home region (rep: " << home_replica << ", part: " << partition
              << ")";

      RECORD(txn_internal, TransactionEvent::EXIT_FORWARDER_TO_SEQUENCER);

      Send(*env, random_machine_in_home_replica, kSequencerChannel);
    }
  } else if (txn_type == TransactionType::MULTI_HOME_OR_LOCK_ONLY) {
    VLOG(3) << "Txn " << txn_id << " is a multi-home txn. Sending to the orderer.";

    RECORD(txn_internal, TransactionEvent::EXIT_FORWARDER_TO_MULTI_HOME_ORDERER);

<<<<<<< HEAD
    if (config_->bypass_mh_orderer()) {
      // Send the txn directly to sequencers of involved replicas to generate lock-only txns

      auto part = config_->leader_partition_for_multi_home_ordering();

      if (config_->synchronized_batching()) {
        // If synchronized batching is on, compute the batching delay based on latency between the current
        // replica to the involved replicas
        auto txn = env->mutable_request()->mutable_forward_txn()->mutable_txn();
        for (auto rep : txn_internal->involved_replicas()) {
          auto delay = max_latency_us_ - latencies_us_[rep];
          txn->mutable_internal()->set_sequencer_delay_us(delay);
          Send(*env, config_->MakeMachineId(rep, part), kSequencerChannel);
        }
      } else {
        vector<MachineId> destinations;
        destinations.reserve(txn_internal->involved_replicas_size());
        for (auto rep : txn_internal->involved_replicas()) {
          destinations.push_back(config_->MakeMachineId(rep, part));
        }
        Send(*env, destinations, kSequencerChannel);
=======
    if (config()->bypass_mh_orderer()) {
      auto part = ChooseRandomPartition(*txn, rg_);
      // Send the txn directly to sequencers of involved replicas to generate lock-only txns
      vector<MachineId> destinations;
      destinations.reserve(txn_internal->involved_replicas_size());
      for (auto rep : txn_internal->involved_replicas()) {
        destinations.push_back(config()->MakeMachineId(rep, part));
>>>>>>> f20b803f
      }
    } else {
      // Send the txn to the orderer to form a global order
      Send(move(env), kMultiHomeOrdererChannel);
    }
  }
}

/**
 * {
 *    forw_batch_size_pctls:        [int],
 *    forw_batch_duration_ms_pctls: [float],
 *    forw_latencies_us:            [uint64],
 *    forw_max_latency_us:          uint64
 * }
 */
void Forwarder::ProcessStatsRequest(const internal::StatsRequest& stats_request) {
  using rapidjson::StringRef;

  int level = stats_request.level();

  rapidjson::Document stats;
  stats.SetObject();
  auto& alloc = stats.GetAllocator();

  if (level == 0) {
    collecting_stats_ = false;
  } else if (level > 0) {
    collecting_stats_ = true;
  }

  stats.AddMember(StringRef(FORW_LATENCIES_US), ToJsonArray(latencies_us_, alloc), alloc);
  stats.AddMember(StringRef(FORW_MAX_LATENCY_US), max_latency_us_, alloc);

  stats.AddMember(StringRef(FORW_BATCH_SIZE_PCTLS), Percentiles(stat_batch_sizes_, alloc), alloc);
  stat_batch_sizes_.clear();

  stats.AddMember(StringRef(FORW_BATCH_DURATION_MS_PCTLS), Percentiles(stat_batch_durations_ms_, alloc), alloc);
  stat_batch_durations_ms_.clear();

  // Write JSON object to a buffer and send back to the server
  rapidjson::StringBuffer buf;
  rapidjson::Writer<rapidjson::StringBuffer> writer(buf);
  stats.Accept(writer);

  auto env = NewEnvelope();
  env->mutable_response()->mutable_stats()->set_id(stats_request.id());
  env->mutable_response()->mutable_stats()->set_stats_json(buf.GetString());
  Send(move(env), kServerChannel);
}

}  // namespace slog<|MERGE_RESOLUTION|>--- conflicted
+++ resolved
@@ -36,34 +36,30 @@
       batch_size_(0),
       rg_(std::random_device()()),
       collecting_stats_(false) {
-<<<<<<< HEAD
-  partitioned_lookup_request_.resize(config_->num_partitions());
-  latencies_us_.resize(config_->num_replicas());
+  partitioned_lookup_request_.resize(config()->num_partitions());
+  latencies_us_.resize(config()->num_replicas());
   max_latency_us_ = 0;
 }
 
 void Forwarder::Initialize() {
-  if (config_->latency_probe_interval() > 0ms) {
+  if (config()->latency_probe_interval() > 0ms) {
     ScheduleNextLatencyProbe();
   }
 }
 
 void Forwarder::ScheduleNextLatencyProbe() {
-  NewTimedCallback(config_->latency_probe_interval(), [this] {
-    auto p = config_->leader_partition_for_multi_home_ordering();
-    for (uint32_t r = 0; r < config_->num_replicas(); r++) {
+  NewTimedCallback(config()->latency_probe_interval(), [this] {
+    auto p = config()->leader_partition_for_multi_home_ordering();
+    for (uint32_t r = 0; r < config()->num_replicas(); r++) {
       Envelope env;
       auto ping = env.mutable_request()->mutable_ping();
       ping->set_time(std::chrono::steady_clock::now().time_since_epoch().count());
       ping->set_target(r);
       ping->set_from_channel(kForwarderChannel);
-      Send(move(env), config_->MakeMachineId(r, p), kSequencerChannel);
+      Send(move(env), config()->MakeMachineId(r, p), kSequencerChannel);
     }
     ScheduleNextLatencyProbe();
   });
-=======
-  partitioned_lookup_request_.resize(config()->num_partitions());
->>>>>>> f20b803f
 }
 
 void Forwarder::OnInternalRequestReceived(EnvelopePtr&& env) {
@@ -286,37 +282,27 @@
 
     RECORD(txn_internal, TransactionEvent::EXIT_FORWARDER_TO_MULTI_HOME_ORDERER);
 
-<<<<<<< HEAD
-    if (config_->bypass_mh_orderer()) {
+    if (config()->bypass_mh_orderer()) {
       // Send the txn directly to sequencers of involved replicas to generate lock-only txns
 
-      auto part = config_->leader_partition_for_multi_home_ordering();
-
-      if (config_->synchronized_batching()) {
+      auto part = config()->leader_partition_for_multi_home_ordering();
+
+      if (config()->synchronized_batching()) {
         // If synchronized batching is on, compute the batching delay based on latency between the current
         // replica to the involved replicas
         auto txn = env->mutable_request()->mutable_forward_txn()->mutable_txn();
         for (auto rep : txn_internal->involved_replicas()) {
           auto delay = max_latency_us_ - latencies_us_[rep];
           txn->mutable_internal()->set_sequencer_delay_us(delay);
-          Send(*env, config_->MakeMachineId(rep, part), kSequencerChannel);
+          Send(*env, config()->MakeMachineId(rep, part), kSequencerChannel);
         }
       } else {
         vector<MachineId> destinations;
         destinations.reserve(txn_internal->involved_replicas_size());
         for (auto rep : txn_internal->involved_replicas()) {
-          destinations.push_back(config_->MakeMachineId(rep, part));
+          destinations.push_back(config()->MakeMachineId(rep, part));
         }
         Send(*env, destinations, kSequencerChannel);
-=======
-    if (config()->bypass_mh_orderer()) {
-      auto part = ChooseRandomPartition(*txn, rg_);
-      // Send the txn directly to sequencers of involved replicas to generate lock-only txns
-      vector<MachineId> destinations;
-      destinations.reserve(txn_internal->involved_replicas_size());
-      for (auto rep : txn_internal->involved_replicas()) {
-        destinations.push_back(config()->MakeMachineId(rep, part));
->>>>>>> f20b803f
       }
     } else {
       // Send the txn to the orderer to form a global order
