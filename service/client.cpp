#include <fstream>
#include <functional>
#include <iomanip>
#include <iostream>

#include "common/constants.h"
#include "common/proto_utils.h"
#include "connection/zmq_utils.h"
#include "proto/api.pb.h"
#include "rapidjson/document.h"
#include "rapidjson/istreamwrapper.h"
#include "rapidjson/prettywriter.h"
#include "rapidjson/stringbuffer.h"
#include "rapidjson/writer.h"
#include "service/service_utils.h"

DEFINE_string(host, "localhost", "Hostname of the SLOG server to connect to");
DEFINE_uint32(port, 2023, "Port number of the SLOG server to connect to");
DEFINE_uint32(repeat, 1, "Used with \"txn\" command. Send the txn multiple times");
DEFINE_bool(no_wait, false, "Used with \"txn\" command. Don't wait for reply");
DEFINE_int32(truncate, 50, "Number of lines to truncate the output at");

using namespace slog;
using namespace std;

zmq::context_t context(1);
zmq::socket_t server_socket(context, ZMQ_DEALER);

/***********************************************
                Txn Command
***********************************************/

void ExecuteTxn(const char* txn_file) {
  // 1. Read txn from file
  ifstream ifs(txn_file, ios_base::in);
  if (!ifs.is_open()) {
    LOG(ERROR) << "Could not open file " << txn_file;
    return;
  }
  rapidjson::IStreamWrapper json_stream(ifs);
  rapidjson::Document d;
  d.ParseStream(json_stream);
  if (d.HasParseError()) {
    LOG(ERROR) << "Could not parse json in " << txn_file;
    return;
  }

  rapidjson::StringBuffer buffer;
  rapidjson::Writer<rapidjson::StringBuffer> writer(buffer);
  d.Accept(writer);
  LOG(INFO) << "Parsed JSON: " << buffer.GetString();

  vector<KeyEntry> keys;

  // 2. Construct a request
  auto write_set_arr = d["write_set"].GetArray();
  vector<string> write_set;
  for (auto& v : write_set_arr) {
    keys.emplace_back(v.GetString(), KeyType::WRITE);
  }

  auto read_set_arr = d["read_set"].GetArray();
  for (auto& v : read_set_arr) {
    keys.emplace_back(v.GetString(), KeyType::READ);
  }

  Transaction* txn;
  if (d.HasMember("new_master")) {
    txn = MakeTransaction(keys, d["new_master"].GetInt());
  } else {
    txn = MakeTransaction(keys, d["code"].GetString());
  }

  api::Request req;
  req.mutable_txn()->set_allocated_txn(txn);

  // 3. Send to the server
  for (uint32_t i = 0; i < FLAGS_repeat; i++) {
    SendSerializedProtoWithEmptyDelim(server_socket, req);
  }

  // 4. Wait and print response
  if (!FLAGS_no_wait) {
    for (uint32_t i = 0; i < FLAGS_repeat; i++) {
      api::Response res;
      if (!RecvDeserializedProtoWithEmptyDelim(server_socket, res)) {
        LOG(FATAL) << "Malformed response";
      } else {
        const auto& txn = res.txn().txn();
        cout << txn;
        if (!txn.internal().events().empty()) {
          cout << left << setw(33) << "Tracing event";
          cout << right << setw(8) << "Machine" << setw(20) << "Time"
               << "\n";
          for (int i = 0; i < txn.internal().events_size(); ++i) {
            cout << left << setw(33) << ENUM_NAME(txn.internal().events(i), TransactionEvent);
            cout << right << setw(8) << txn.internal().event_machines(i) << setw(20) << txn.internal().event_times(i)
                 << "\n";
          }
        }
      }
    }
  }
}

/***********************************************
                Stats Command
***********************************************/
#define TRUNCATED_COUNTER counter##__LINE__
#define TRUNCATED_FOR_EACH(ITER, ARRAY)          \
  int TRUNCATED_COUNTER = 0;                     \
  for (auto& ITER : ARRAY)                       \
    if (++TRUNCATED_COUNTER >= FLAGS_truncate) { \
      std::cout << "(truncated)\n";              \
      break;                                     \
    } else

struct StatsModule {
  api::StatsModule api_enum;
  function<void(const rapidjson::Document&, uint32_t level)> print_func;
};

void PrintServerStats(const rapidjson::Document& stats, uint32_t level) {
  cout << "Txn id counter: " << stats[TXN_ID_COUNTER].GetUint() << "\n";
  cout << "Pending responses: " << stats[NUM_PENDING_RESPONSES].GetUint() << "\n";
  if (level >= 1) {
    cout << "List of pending responses (txn_id, stream_id):\n";
    TRUNCATED_FOR_EACH(entry, stats[PENDING_RESPONSES].GetArray()) {
      cout << "(" << entry.GetArray()[0].GetUint() << ", " << entry.GetArray()[1].GetUint() << ")\n";
    }
    cout << "\n";
  }
  cout << "Partially completed txns: " << stats[NUM_PARTIALLY_COMPLETED_TXNS].GetUint() << "\n";
  if (level >= 1) {
    cout << "List of partially completed txns: ";
    TRUNCATED_FOR_EACH(txn_id, stats[PARTIALLY_COMPLETED_TXNS].GetArray()) { cout << txn_id.GetUint() << " "; }
    cout << "\n";
  }
  cout << endl;
}

string LockModeStr(LockMode mode) {
  switch (mode) {
    case LockMode::UNLOCKED:
      return "UNLOCKED";
    case LockMode::READ:
      return "READ";
    case LockMode::WRITE:
      return "WRITE";
  }
  return "<error>";
}

void PrintSchedulerStats(const rapidjson::Document& stats, uint32_t level) {
<<<<<<< HEAD
  // 0: OLD or RMA. 1: DDR
  auto lock_man_type = stats[LOCK_MANAGER_TYPE].GetInt();

=======
>>>>>>> 5a28e37f
  cout << "Number of active txns: " << stats[NUM_ALL_TXNS].GetUint() << "\n";
  if (lock_man_type == 1) {
    cout << "Number of deadlocks resolved: " << stats[NUM_DEADLOCKS_RESOLVED].GetUint() << "\n";
  }

  cout << "\nACTIVE TRANSACTIONS\n";

  if (level == 0) {
    TRUNCATED_FOR_EACH(txn_id, stats[ALL_TXNS].GetArray()) { cout << txn_id.GetUint() << " "; }
  } else if (level >= 1) {
    TRUNCATED_FOR_EACH(txn, stats[ALL_TXNS].GetArray()) {
      cout << "\t";
      cout << TXN_ID << ": " << txn[TXN_ID].GetUint() << ", ";
      cout << TXN_DONE << ": " << txn[TXN_DONE].GetBool() << ", ";
      cout << TXN_ABORTING << ": " << txn[TXN_ABORTING].GetBool() << ", ";
      cout << TXN_NUM_LO << ": " << txn[TXN_NUM_LO].GetInt() << ", ";
      cout << TXN_EXPECTED_NUM_LO << ": " << txn[TXN_EXPECTED_NUM_LO].GetInt() << "\n";
    }
  }

  cout << "\n";
  cout << "Waiting txns: " << stats[NUM_TXNS_WAITING_FOR_LOCK].GetUint() << "\n";

  if (lock_man_type == 0) {
    cout << "Locked keys: " << stats[NUM_LOCKED_KEYS].GetUint() << "\n";
  }

  if (level >= 1) {
    cout << "\n\nTRANSACTION DEPENDENCIES\n";
    if (lock_man_type == 0) {
      cout << setw(10) << "Txn" << setw(18) << "# waiting for"
           << "\n";
      TRUNCATED_FOR_EACH(it, stats[NUM_WAITING_FOR_PER_TXN].GetArray()) {
        const auto& entry = it.GetArray();
        cout << setw(10) << entry[0].GetUint() << setw(18) << entry[1].GetInt() << "\n";
      }
    } else {
      cout << setw(10) << "Txn"
           << "\tTxns waiting for this txn"
           << "\n";
      TRUNCATED_FOR_EACH(it, stats[WAITED_BY_GRAPH].GetArray()) {
        const auto& entry = it.GetArray();
        cout << setw(10) << entry[0].GetUint() << "\t";
        TRUNCATED_FOR_EACH(e, entry[1].GetArray()) { cout << e.GetUint() << " "; }
        cout << "\n";
      }
    }
  }

  if (level >= 2) {
    cout << "\n\nLOCK TABLE\n";
    TRUNCATED_FOR_EACH(it, stats[LOCK_TABLE].GetArray()) {
      const auto& entry = it.GetArray();
      if (lock_man_type == 0) {
        auto lock_mode = static_cast<LockMode>(entry[1].GetUint());
        cout << "Key: " << entry[0].GetString() << ". Mode: " << LockModeStr(lock_mode) << "\n";
        cout << "\tHolders: ";
        for (auto& holder : entry[2].GetArray()) {
          cout << holder.GetUint() << " ";
        }
        cout << "\n";

        cout << "\tWaiters: ";
        TRUNCATED_FOR_EACH(waiter, entry[3].GetArray()) {
          auto txn_and_mode = waiter.GetArray();
          cout << "(" << txn_and_mode[0].GetUint() << ", "
               << LockModeStr(static_cast<LockMode>(txn_and_mode[1].GetUint())) << ") ";
        }
      } else {
        cout << "Key: " << entry[0].GetString() << "\n";
        cout << "\tWrite: " << entry[1].GetUint() << "\n";
        cout << "\tReads: ";
        TRUNCATED_FOR_EACH(requester, entry[2].GetArray()) { cout << requester.GetUint() << " "; }
      }
      cout << "\n";
    }
  }
  cout << endl;
}

const unordered_map<string, StatsModule> STATS_MODULES = {
    {"server", {api::StatsModule::SERVER, PrintServerStats}},
    {"scheduler", {api::StatsModule::SCHEDULER, PrintSchedulerStats}}};

void ExecuteStats(const char* module, uint32_t level) {
  auto& stats_module = STATS_MODULES.at(string(module));

  // 1. Construct a request for stats
  api::Request req;
  req.mutable_stats()->set_module(stats_module.api_enum);
  req.mutable_stats()->set_level(level);

  // 2. Send to the server
  SendSerializedProtoWithEmptyDelim(server_socket, req);

  // 3. Wait and print response
  api::Response res;
  if (!RecvDeserializedProtoWithEmptyDelim(server_socket, res)) {
    LOG(FATAL) << "Malformed response";
  } else {
    rapidjson::Document stats;
    stats.Parse(res.stats().stats_json().c_str());

    rapidjson::StringBuffer buf;
    rapidjson::PrettyWriter<rapidjson::StringBuffer> writer(buf);
    stats.Accept(writer);
    VLOG(1) << "Stats object: " << buf.GetString();

    stats_module.print_func(stats, level);
  }
}

int main(int argc, char* argv[]) {
  slog::InitializeService(&argc, &argv);
  string endpoint = "tcp://" + FLAGS_host + ":" + to_string(FLAGS_port);
  LOG(INFO) << "Connecting to " << endpoint;
  server_socket.connect(endpoint);
  auto cmd_argc = argc - 1;
  if (cmd_argc == 0) {
    LOG(ERROR) << "Please specify a command";
    return 1;
  }

  if (strcmp(argv[1], "txn") == 0) {
    if (cmd_argc != 2) {
      LOG(ERROR) << "Invalid number of arguments for the \"txn\" command:\n"
                 << "Usage: txn <txn_file>";
      return 1;
    }
    ExecuteTxn(argv[2]);
  } else if (strcmp(argv[1], "stats") == 0) {
    if (cmd_argc < 2 || cmd_argc > 3) {
      LOG(ERROR) << "Invalid number of arguments for the \"stats\" command:\n"
                 << "Usage: stats <module> [<level>]";
      return 1;
    }
    uint32_t level = 0;
    if (cmd_argc == 3) {
      level = std::stoul(argv[3]);
    }
    ExecuteStats(argv[2], level);
  } else {
    LOG(ERROR) << "Invalid command: " << argv[1];
  }
  return 0;
}<|MERGE_RESOLUTION|>--- conflicted
+++ resolved
@@ -152,12 +152,8 @@
 }
 
 void PrintSchedulerStats(const rapidjson::Document& stats, uint32_t level) {
-<<<<<<< HEAD
   // 0: OLD or RMA. 1: DDR
   auto lock_man_type = stats[LOCK_MANAGER_TYPE].GetInt();
-
-=======
->>>>>>> 5a28e37f
   cout << "Number of active txns: " << stats[NUM_ALL_TXNS].GetUint() << "\n";
   if (lock_man_type == 1) {
     cout << "Number of deadlocks resolved: " << stats[NUM_DEADLOCKS_RESOLVED].GetUint() << "\n";
